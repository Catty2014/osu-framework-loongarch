﻿// Copyright (c) ppy Pty Ltd <contact@ppy.sh>. Licensed under the MIT Licence.
// See the LICENCE file in the repository root for full licence text.

using System;
using System.Collections.Generic;
using System.Diagnostics;
using System.Linq;
using osu.Framework.Extensions.EnumExtensions;
using osu.Framework.Extensions.ObjectExtensions;
using osu.Framework.Graphics;
using osu.Framework.Input.Events;
using osu.Framework.Input.States;
using osu.Framework.Logging;
using osuTK;
using osuTK.Input;

namespace osu.Framework.Input
{
    /// <summary>
    /// Manages state and events (click, drag and double-click) for a single mouse button.
    /// </summary>
    public abstract class MouseButtonEventManager : ButtonEventManager<MouseButton>
    {
        /// <summary>
        /// Whether dragging is handled by the managed button.
        /// </summary>
        public abstract bool EnableDrag { get; }

        /// <summary>
        /// Whether click and double click are handled by the managed button.
        /// </summary>
        public abstract bool EnableClick { get; }

        /// <summary>
        /// Whether focus is changed when the button is clicked.
        /// </summary>
        public abstract bool ChangeFocusOnClick { get; }

        /// <summary>
        /// Whether the next click should temporarily be ignored if enabled in this manager.
        /// This is required for double-click and touch long-press logic.
        /// </summary>
        internal bool BlockNextClick;

        protected MouseButtonEventManager(MouseButton button)
            : base(button)
        {
        }

        /// <summary>
        /// The maximum time between two clicks for a double-click to be considered.
        /// </summary>
        public virtual float DoubleClickTime => 250;

        /// <summary>
        /// The distance that must be moved until a dragged click becomes invalid.
        /// </summary>
        public virtual float ClickDragDistance => 10;

        /// <summary>
        /// The position of the mouse when the last time the button is pressed.
        /// </summary>
        public Vector2? MouseDownPosition { get; protected set; }

        /// <summary>
        /// The time of last click.
        /// </summary>
        protected double? LastClickTime;

        /// <summary>
        /// The drawable which is clicked by the last click.
        /// </summary>
        protected WeakReference<Drawable> ClickedDrawable = new WeakReference<Drawable>(null!);

        /// <summary>
        /// Whether a drag operation has started and <see cref="DraggedDrawable"/> has been searched for.
        /// </summary>
        protected bool DragStarted;

        /// <summary>
        /// The <see cref="Drawable"/> which is currently being dragged. null if none is.
        /// </summary>
        public Drawable? DraggedDrawable { get; protected set; }

        public void HandlePositionChange(InputState state, Vector2 lastPosition)
        {
            if (EnableDrag)
            {
                if (!DragStarted)
                {
                    var mouse = state.Mouse;
                    if (mouse.IsPressed(Button) && Vector2Extensions.Distance(MouseDownPosition ?? mouse.Position, mouse.Position) > ClickDragDistance)
                        handleDragStart(state);
                }

                if (DragStarted)
                    handleDrag(state, lastPosition);
            }
        }

        protected override Drawable? HandleButtonDown(InputState state, List<Drawable> targets)
        {
            Trace.Assert(state.Mouse.IsPressed(Button));

            if (state.Mouse.IsPositionValid)
                MouseDownPosition = state.Mouse.Position;

            Drawable? handledBy = PropagateButtonEvent(targets, new MouseDownEvent(state, Button, MouseDownPosition));

            if (LastClickTime != null && InputManager.Time.Current - LastClickTime < DoubleClickTime)
            {
                if (handleDoubleClick(state, targets))
                {
                    //when we handle a double-click we want to block a normal click from firing.
                    BlockNextClick = true;
                    LastClickTime = null;
                }
            }

            return handledBy;
        }

        protected override void HandleButtonUp(InputState state, List<Drawable>? targets)
        {
            Trace.Assert(!state.Mouse.IsPressed(Button));

            if (targets != null)
                PropagateButtonEvent(targets, new MouseUpEvent(state, Button, MouseDownPosition));

            if (EnableClick && DraggedDrawable?.DragBlocksClick != true)
            {
                if (!BlockNextClick)
                {
                    LastClickTime = InputManager.Time.Current;
                    handleClick(state, targets);
                }
            }

            BlockNextClick = false;

            if (EnableDrag)
            {
                DragStarted = false;
                handleDragDrawableEnd(state);
            }

            MouseDownPosition = null;
        }

<<<<<<< HEAD
        protected bool BlockNextClick;

        private void handleClick(InputState state, List<Drawable>? targets)
=======
        private void handleClick(InputState state, List<Drawable> targets)
>>>>>>> 46a19442
        {
            if (targets == null) return;

            // due to the laziness of IEnumerable, .Where check should be done right before it is triggered for the event.
            var drawables = targets.Intersect(InputQueue)
                                   .Where(t => t.IsAlive && t.IsPresent && t.ReceivePositionalInputAt(state.Mouse.Position));

            Drawable? clicked = PropagateButtonEvent(drawables, new ClickEvent(state, Button, MouseDownPosition));

            ClickedDrawable.SetTarget(clicked!);

            if (ChangeFocusOnClick)
                InputManager.ChangeFocusFromClick(clicked);

            if (clicked != null)
                Logger.Log($"MouseClick handled by {clicked}.", LoggingTarget.Runtime, LogLevel.Debug);
        }

        private bool handleDoubleClick(InputState state, List<Drawable> targets)
        {
            if (!ClickedDrawable.TryGetTarget(out Drawable? clicked))
                return false;

            if (!targets.Contains(clicked))
                return false;

            return PropagateButtonEvent(new[] { clicked }, new DoubleClickEvent(state, Button, MouseDownPosition)) != null;
        }

        private void handleDrag(InputState state, Vector2 lastPosition)
        {
            if (DraggedDrawable == null) return;

            //Once a drawable is dragged, it remains in a dragged state until the drag is finished.
            PropagateButtonEvent(new[] { DraggedDrawable }, new DragEvent(state, Button, MouseDownPosition, lastPosition));
        }

        private void handleDragStart(InputState state)
        {
            Trace.Assert(DraggedDrawable == null, $"The {nameof(DraggedDrawable)} was not set to null by {nameof(handleDragDrawableEnd)}.");
            Trace.Assert(!DragStarted, $"A {nameof(DraggedDrawable)} was already searched for. Call {nameof(handleDragDrawableEnd)} first.");

            Trace.Assert(MouseDownPosition != null);

            DragStarted = true;

            // also the laziness of IEnumerable here
            var drawables = ButtonDownInputQueue.AsNonNull().Where(t => t.IsAlive && t.IsPresent);

            var draggable = PropagateButtonEvent(drawables, new DragStartEvent(state, Button, MouseDownPosition));
            if (draggable != null)
                handleDragDrawableBegin(draggable);
        }

        private void handleDragDrawableBegin(Drawable drawable)
        {
            DraggedDrawable = drawable;
            DraggedDrawable.IsDragged = true;
            DraggedDrawable.Invalidated += draggedDrawableInvalidated;
        }

        private void draggedDrawableInvalidated(Drawable drawable, Invalidation invalidation)
        {
            if (invalidation.HasFlagFast(Invalidation.Parent))
            {
                // end drag if no longer rooted.
                if (!drawable.IsRootedAt(InputManager))
                    handleDragDrawableEnd();
            }
        }

        private void handleDragDrawableEnd(InputState? state = null)
        {
            var previousDragged = DraggedDrawable;

            if (previousDragged == null) return;

            previousDragged.Invalidated -= draggedDrawableInvalidated;
            previousDragged.IsDragged = false;

            DraggedDrawable = null;

            if (state != null)
                PropagateButtonEvent(new[] { previousDragged }, new DragEndEvent(state, Button, MouseDownPosition));
        }
    }
}<|MERGE_RESOLUTION|>--- conflicted
+++ resolved
@@ -147,13 +147,7 @@
             MouseDownPosition = null;
         }
 
-<<<<<<< HEAD
-        protected bool BlockNextClick;
-
         private void handleClick(InputState state, List<Drawable>? targets)
-=======
-        private void handleClick(InputState state, List<Drawable> targets)
->>>>>>> 46a19442
         {
             if (targets == null) return;
 
