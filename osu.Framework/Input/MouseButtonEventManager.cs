--- conflicted
+++ resolved
@@ -191,11 +191,7 @@
         {
             // due to the laziness of IEnumerable, .Where check should be done right before it is triggered for the event.
             var drawables = MouseDownInputQueue.Intersect(PositionalInputQueue)
-<<<<<<< HEAD
-                                               .Where(t => t.IsAlive && t.IsPresent && t.ReceiveMouseInputAt(state.Mouse.Position));
-=======
-                                               .Where(t => t.CanReceivePositionalInput && t.ReceivePositionalInputAt(state.Mouse.Position));
->>>>>>> 70d5ecff
+                                               .Where(t => t.IsAlive && t.IsPresent && t.ReceivePositionalInputAt(state.Mouse.Position));
 
             var clicked = PropagateMouseButtonEvent(drawables, new ClickEvent(state, Button, MouseDownPosition));
             ClickedDrawable.SetTarget(clicked);
