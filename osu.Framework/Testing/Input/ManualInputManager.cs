﻿// Copyright (c) ppy Pty Ltd <contact@ppy.sh>. Licensed under the MIT Licence.
// See the LICENCE file in the repository root for full licence text.

using osu.Framework.Graphics;
using osu.Framework.Graphics.Containers;
using osu.Framework.Input;
using osu.Framework.Input.Handlers;
using osu.Framework.Input.StateChanges;
using osu.Framework.Platform;
using osuTK;
using osuTK.Input;

namespace osu.Framework.Testing.Input
{
    public class ManualInputManager : PassThroughInputManager
    {
        private readonly ManualInputHandler handler;

        protected override Container<Drawable> Content => content;

        private bool showVisualCursorGuide = true;

        /// <summary>
        /// Whether to show a visible cursor tracking position and clicks.
        /// Generally should be enabled unless it blocks the test's content.
        /// </summary>
        public bool ShowVisualCursorGuide
        {
            get => showVisualCursorGuide;
            set
            {
                if (value == showVisualCursorGuide)
                    return;

                showVisualCursorGuide = value;
                testCursor.State.Value = value ? Visibility.Visible : Visibility.Hidden;
            }
        }

        private readonly Container content;

        private readonly TestCursorContainer testCursor;

        public ManualInputManager()
        {
            UseParentInput = true;
            AddHandler(handler = new ManualInputHandler());

            InternalChildren = new Drawable[]
            {
                content = new Container { RelativeSizeAxes = Axes.Both },
                testCursor = new TestCursorContainer(),
            };
        }

        public void Input(IInput input)
        {
            UseParentInput = false;
            handler.EnqueueInput(input);
        }

        /// <summary>
        /// Press a key down. Release with <see cref="ReleaseKey"/>.
        /// </summary>
        /// <remarks>
        /// To press and release a key immediately, use <see cref="Key"/>.
        /// </remarks>
        /// <param name="key">The key to press.</param>
        public void PressKey(Key key) => Input(new KeyboardKeyInput(key, true));

        /// <summary>
        /// Release a pressed key.
        /// </summary>
        /// <param name="key">The key to release.</param>
        public void ReleaseKey(Key key) => Input(new KeyboardKeyInput(key, false));

        /// <summary>
        /// Press and release the specified key.
        /// </summary>
        /// <param name="key">The key to press and release.</param>
        public void Key(Key key)
        {
            PressKey(key);
            ReleaseKey(key);
        }

        public void ScrollBy(Vector2 delta, bool isPrecise = false) => Input(new MouseScrollRelativeInput { Delta = delta, IsPrecise = isPrecise });
        public void ScrollHorizontalBy(float delta, bool isPrecise = false) => ScrollBy(new Vector2(delta, 0), isPrecise);
        public void ScrollVerticalBy(float delta, bool isPrecise = false) => ScrollBy(new Vector2(0, delta), isPrecise);

        public void MoveMouseTo(Drawable drawable, Vector2? offset = null) => MoveMouseTo(drawable.ToScreenSpace(drawable.LayoutRectangle.Centre) + (offset ?? Vector2.Zero));
        public void MoveMouseTo(Vector2 position) => Input(new MousePositionAbsoluteInput { Position = position });

        public void MoveTouchTo(Touch touch) => Input(new TouchInput(touch, CurrentState.Touch.IsActive(touch.Source)));

        /// <summary>
        /// Press and release the specified button.
        /// </summary>
        /// <param name="button">The button to press and release.</param>
        public void Click(MouseButton button)
        {
            PressButton(button);
            ReleaseButton(button);
        }

        /// <summary>
        /// Press a mouse button down. Release with <see cref="ReleaseButton"/>.
        /// </summary>
        /// <remarks>
        /// To press and release a mouse button immediately, use <see cref="Click"/>.
        /// </remarks>
        /// <param name="button">The button to press.</param>
        public void PressButton(MouseButton button) => Input(new MouseButtonInput(button, true));

        /// <summary>
        /// Release a pressed mouse button.
        /// </summary>
        /// <param name="button">The button to release.</param>
        public void ReleaseButton(MouseButton button) => Input(new MouseButtonInput(button, false));

        public void PressJoystickButton(JoystickButton button) => Input(new JoystickButtonInput(button, true));
        public void ReleaseJoystickButton(JoystickButton button) => Input(new JoystickButtonInput(button, false));

        public void BeginTouch(Touch touch) => Input(new TouchInput(touch, true));
        public void EndTouch(Touch touch) => Input(new TouchInput(touch, false));

        public void PressMidiKey(MidiKey key, byte velocity) => Input(new MidiKeyInput(key, velocity, true));
        public void ReleaseMidiKey(MidiKey key, byte velocity) => Input(new MidiKeyInput(key, velocity, false));

        private class ManualInputHandler : InputHandler
        {
            public override bool Initialize(GameHost host) => true;
            public override bool IsActive => true;
            public override int Priority => 0;

            public void EnqueueInput(IInput input)
            {
                PendingInputs.Enqueue(input);
            }
        }
<<<<<<< HEAD
=======

        private class TestCursorContainer : CursorContainer
        {
            protected override Drawable CreateCursor() => new TestCursor();

            private class TestCursor : CompositeDrawable
            {
                private readonly Container circle;

                private readonly Container border;
                private readonly Container left;
                private readonly Container right;

                public TestCursor()
                {
                    Size = new Vector2(30);

                    Origin = Anchor.Centre;

                    InternalChildren = new Drawable[]
                    {
                        left = new Container
                        {
                            RelativeSizeAxes = Axes.Both,
                            Masking = true,
                            Alpha = 0,
                            Width = 0.5f,
                            Child = new CircularContainer
                            {
                                Size = new Vector2(30),
                                Masking = true,
                                BorderThickness = 5,
                                BorderColour = Color4.Cyan,
                                Child = new Box
                                {
                                    Colour = Color4.Black,
                                    Alpha = 0.1f,
                                    RelativeSizeAxes = Axes.Both,
                                },
                            },
                        },
                        right = new Container
                        {
                            RelativeSizeAxes = Axes.Both,
                            Masking = true,
                            Alpha = 0,
                            Width = 0.5f,
                            Anchor = Anchor.TopRight,
                            Origin = Anchor.TopRight,
                            Child = new CircularContainer
                            {
                                Size = new Vector2(30),
                                X = -15,
                                Masking = true,
                                BorderThickness = 5,
                                BorderColour = Color4.Cyan,
                                Child = new Box
                                {
                                    Colour = Color4.Black,
                                    Alpha = 0.1f,
                                    RelativeSizeAxes = Axes.Both,
                                },
                            },
                        },
                        border = new CircularContainer
                        {
                            RelativeSizeAxes = Axes.Both,
                            Masking = true,
                            BorderThickness = 2,
                            BorderColour = Color4.Cyan,
                            Child = new Box
                            {
                                Colour = Color4.Black,
                                Alpha = 0.1f,
                                RelativeSizeAxes = Axes.Both,
                            },
                        },
                        circle = new CircularContainer
                        {
                            Size = new Vector2(8),
                            Anchor = Anchor.Centre,
                            Origin = Anchor.Centre,
                            Masking = true,
                            BorderThickness = 2,
                            BorderColour = Color4.White,
                            Child = new Box
                            {
                                Colour = Color4.Red,
                                RelativeSizeAxes = Axes.Both,
                            },
                        },
                    };
                }

                protected override bool OnMouseDown(MouseDownEvent e)
                {
                    switch (e.Button)
                    {
                        case MouseButton.Left:
                            left.FadeIn();
                            break;

                        case MouseButton.Right:
                            right.FadeIn();
                            break;
                    }

                    updateBorder(e);
                    return base.OnMouseDown(e);
                }

                protected override void OnMouseUp(MouseUpEvent e)
                {
                    switch (e.Button)
                    {
                        case MouseButton.Left:
                            left.FadeOut(500);
                            break;

                        case MouseButton.Right:
                            right.FadeOut(500);
                            break;
                    }

                    updateBorder(e);
                    base.OnMouseUp(e);
                }

                protected override bool OnScroll(ScrollEvent e)
                {
                    var delta = new Vector2(e.ScrollDelta.X, -e.ScrollDelta.Y);
                    circle.MoveTo(circle.Position + delta * 10).MoveTo(Vector2.Zero, 500, Easing.OutQuint);
                    return base.OnScroll(e);
                }

                private void updateBorder(MouseButtonEvent e)
                {
                    border.BorderColour = e.CurrentState.Mouse.Buttons.Any() ? Color4.Red : Color4.Cyan;
                }
            }
        }
>>>>>>> 320cfac9
    }
}<|MERGE_RESOLUTION|>--- conflicted
+++ resolved
@@ -138,149 +138,5 @@
                 PendingInputs.Enqueue(input);
             }
         }
-<<<<<<< HEAD
-=======
-
-        private class TestCursorContainer : CursorContainer
-        {
-            protected override Drawable CreateCursor() => new TestCursor();
-
-            private class TestCursor : CompositeDrawable
-            {
-                private readonly Container circle;
-
-                private readonly Container border;
-                private readonly Container left;
-                private readonly Container right;
-
-                public TestCursor()
-                {
-                    Size = new Vector2(30);
-
-                    Origin = Anchor.Centre;
-
-                    InternalChildren = new Drawable[]
-                    {
-                        left = new Container
-                        {
-                            RelativeSizeAxes = Axes.Both,
-                            Masking = true,
-                            Alpha = 0,
-                            Width = 0.5f,
-                            Child = new CircularContainer
-                            {
-                                Size = new Vector2(30),
-                                Masking = true,
-                                BorderThickness = 5,
-                                BorderColour = Color4.Cyan,
-                                Child = new Box
-                                {
-                                    Colour = Color4.Black,
-                                    Alpha = 0.1f,
-                                    RelativeSizeAxes = Axes.Both,
-                                },
-                            },
-                        },
-                        right = new Container
-                        {
-                            RelativeSizeAxes = Axes.Both,
-                            Masking = true,
-                            Alpha = 0,
-                            Width = 0.5f,
-                            Anchor = Anchor.TopRight,
-                            Origin = Anchor.TopRight,
-                            Child = new CircularContainer
-                            {
-                                Size = new Vector2(30),
-                                X = -15,
-                                Masking = true,
-                                BorderThickness = 5,
-                                BorderColour = Color4.Cyan,
-                                Child = new Box
-                                {
-                                    Colour = Color4.Black,
-                                    Alpha = 0.1f,
-                                    RelativeSizeAxes = Axes.Both,
-                                },
-                            },
-                        },
-                        border = new CircularContainer
-                        {
-                            RelativeSizeAxes = Axes.Both,
-                            Masking = true,
-                            BorderThickness = 2,
-                            BorderColour = Color4.Cyan,
-                            Child = new Box
-                            {
-                                Colour = Color4.Black,
-                                Alpha = 0.1f,
-                                RelativeSizeAxes = Axes.Both,
-                            },
-                        },
-                        circle = new CircularContainer
-                        {
-                            Size = new Vector2(8),
-                            Anchor = Anchor.Centre,
-                            Origin = Anchor.Centre,
-                            Masking = true,
-                            BorderThickness = 2,
-                            BorderColour = Color4.White,
-                            Child = new Box
-                            {
-                                Colour = Color4.Red,
-                                RelativeSizeAxes = Axes.Both,
-                            },
-                        },
-                    };
-                }
-
-                protected override bool OnMouseDown(MouseDownEvent e)
-                {
-                    switch (e.Button)
-                    {
-                        case MouseButton.Left:
-                            left.FadeIn();
-                            break;
-
-                        case MouseButton.Right:
-                            right.FadeIn();
-                            break;
-                    }
-
-                    updateBorder(e);
-                    return base.OnMouseDown(e);
-                }
-
-                protected override void OnMouseUp(MouseUpEvent e)
-                {
-                    switch (e.Button)
-                    {
-                        case MouseButton.Left:
-                            left.FadeOut(500);
-                            break;
-
-                        case MouseButton.Right:
-                            right.FadeOut(500);
-                            break;
-                    }
-
-                    updateBorder(e);
-                    base.OnMouseUp(e);
-                }
-
-                protected override bool OnScroll(ScrollEvent e)
-                {
-                    var delta = new Vector2(e.ScrollDelta.X, -e.ScrollDelta.Y);
-                    circle.MoveTo(circle.Position + delta * 10).MoveTo(Vector2.Zero, 500, Easing.OutQuint);
-                    return base.OnScroll(e);
-                }
-
-                private void updateBorder(MouseButtonEvent e)
-                {
-                    border.BorderColour = e.CurrentState.Mouse.Buttons.Any() ? Color4.Red : Color4.Cyan;
-                }
-            }
-        }
->>>>>>> 320cfac9
     }
 }