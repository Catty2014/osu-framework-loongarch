﻿<Project Sdk="Microsoft.NET.Sdk">
  <PropertyGroup Label="Project">
    <TargetFrameworks>netcoreapp3.0;netstandard2.1</TargetFrameworks>
    <OutputType>Library</OutputType>
    <AllowUnsafeBlocks>true</AllowUnsafeBlocks>
    <AssemblyTitle>osu!framework</AssemblyTitle>
    <AssemblyName>osu.Framework</AssemblyName>
    <Description>A 2D application/game framework written with rhythm games in mind.</Description>
    <GenerateDocumentationFile>true</GenerateDocumentationFile>
    <NoWarn>$(NoWarn);CS1591;NU5104</NoWarn>
    <DefineConstants>$(DefineConstants);JETBRAINS_ANNOTATIONS</DefineConstants>
  </PropertyGroup>
  <PropertyGroup Label="Nuget">
    <Title>osu!framework</Title>
    <PackageId>ppy.osu.Framework</PackageId>
    <PackageReleaseNotes>Automated release.</PackageReleaseNotes>
    <PackageTags>osu game framework</PackageTags>
  </PropertyGroup>
  <PropertyGroup Label="Sourcelink3" Condition=" '$(EnableSourceLink)' == 'true' ">
    <PublishRepositoryUrl>true</PublishRepositoryUrl>
    <AllowedOutputExtensionsInPackageBuildOutputFolder>$(AllowedOutputExtensionsInPackageBuildOutputFolder);.pdb</AllowedOutputExtensionsInPackageBuildOutputFolder>
  </PropertyGroup>
  <ItemGroup Label="Package References">
    <PackageReference Include="managed-midi" Version="1.9.14" />
    <PackageReference Include="Markdig" Version="0.22.0" />
    <PackageReference Include="FFmpeg.AutoGen" Version="4.3.0.1" />
    <PackageReference Include="Microsoft.Extensions.ObjectPool" Version="5.0.0" />
    <PackageReference Include="Microsoft.SourceLink.GitHub" Version="1.0.0" PrivateAssets="All" />
    <PackageReference Include="SharpFNT" Version="2.0.0" />
    <!-- Preview version of ImageSharp causes NU5104. -->
    <PackageReference Include="SixLabors.ImageSharp" Version="1.0.0-beta0007" />
<<<<<<< HEAD
    <PackageReference Include="Microsoft.CodeAnalysis.CSharp" Version="3.7.0" />
    <PackageReference Include="Microsoft.Diagnostics.Runtime" Version="2.0.156101" />
=======
    <PackageReference Include="Microsoft.CodeAnalysis.CSharp" Version="3.8.0" />
    <PackageReference Include="Microsoft.Diagnostics.Runtime" Version="2.0.151903" />
>>>>>>> 7fe047bc
    <PackageReference Include="NUnit" Version="3.12.0" />
    <PackageReference Include="ManagedBass" Version="2.0.4" />
    <PackageReference Include="ManagedBass.Fx" Version="2.0.1" />
    <PackageReference Include="Newtonsoft.Json" Version="12.0.3" />
    <PackageReference Include="JetBrains.Annotations" Version="2020.1.0" />
    <PackageReference Include="ppy.osuTK.NS20" Version="1.0.165" />
    <PackageReference Include="StbiSharp" Version="1.0.13" />
    <PackageReference Include="ppy.SDL2-CS" Version="1.0.40" />
  </ItemGroup>
  <ItemGroup Condition="$(TargetFrameworkIdentifier) == '.NETCoreApp'">
    <!-- DO NOT use ProjectReference for native packaging project.
         See https://github.com/NuGet/Home/issues/4514 and https://github.com/dotnet/sdk/issues/765 . -->
    <PackageReference Include="ppy.osu.Framework.NativeLibs" Version="2020.923.0" />
    <PackageReference Include="Microsoft.Build.Locator" Version="1.2.6" />
    <PackageReference Include="Microsoft.CodeAnalysis.CSharp.Workspaces" Version="3.7.0" />
    <PackageReference Include="Microsoft.CodeAnalysis.Workspaces.MSBuild" Version="3.7.0">
      <NoWarn>NU1701</NoWarn> <!-- Requires .NETFramework for MSBuild, but we use Microsoft.Build.Locator which allows this package to work in .NETCoreApp. -->
    </PackageReference>
  </ItemGroup>
</Project><|MERGE_RESOLUTION|>--- conflicted
+++ resolved
@@ -29,13 +29,8 @@
     <PackageReference Include="SharpFNT" Version="2.0.0" />
     <!-- Preview version of ImageSharp causes NU5104. -->
     <PackageReference Include="SixLabors.ImageSharp" Version="1.0.0-beta0007" />
-<<<<<<< HEAD
-    <PackageReference Include="Microsoft.CodeAnalysis.CSharp" Version="3.7.0" />
+    <PackageReference Include="Microsoft.CodeAnalysis.CSharp" Version="3.8.0" />
     <PackageReference Include="Microsoft.Diagnostics.Runtime" Version="2.0.156101" />
-=======
-    <PackageReference Include="Microsoft.CodeAnalysis.CSharp" Version="3.8.0" />
-    <PackageReference Include="Microsoft.Diagnostics.Runtime" Version="2.0.151903" />
->>>>>>> 7fe047bc
     <PackageReference Include="NUnit" Version="3.12.0" />
     <PackageReference Include="ManagedBass" Version="2.0.4" />
     <PackageReference Include="ManagedBass.Fx" Version="2.0.1" />
