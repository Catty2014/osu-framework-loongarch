﻿<Project Sdk="Microsoft.NET.Sdk">
  <PropertyGroup Label="Project">
    <TargetFrameworks>net5.0;netstandard2.1</TargetFrameworks>
    <OutputType>Library</OutputType>
    <AllowUnsafeBlocks>true</AllowUnsafeBlocks>
    <AssemblyTitle>osu!framework</AssemblyTitle>
    <AssemblyName>osu.Framework</AssemblyName>
    <Description>A 2D application/game framework written with rhythm games in mind.</Description>
    <GenerateDocumentationFile>true</GenerateDocumentationFile>
    <NoWarn>$(NoWarn);CS1591;NU5104</NoWarn>
    <DefineConstants>$(DefineConstants);JETBRAINS_ANNOTATIONS</DefineConstants>
  </PropertyGroup>
  <PropertyGroup Label="Nuget">
    <Title>osu!framework</Title>
    <PackageId>ppy.osu.Framework</PackageId>
    <PackageReleaseNotes>Automated release.</PackageReleaseNotes>
    <PackageTags>osu game framework</PackageTags>
  </PropertyGroup>
  <PropertyGroup Label="Sourcelink3" Condition=" '$(EnableSourceLink)' == 'true' ">
    <PublishRepositoryUrl>true</PublishRepositoryUrl>
    <AllowedOutputExtensionsInPackageBuildOutputFolder>$(AllowedOutputExtensionsInPackageBuildOutputFolder);.pdb</AllowedOutputExtensionsInPackageBuildOutputFolder>
  </PropertyGroup>
  <ItemGroup Label="Package References">
    <PackageReference Include="managed-midi" Version="1.9.14" />
    <PackageReference Include="Markdig" Version="0.25.0" />
    <PackageReference Include="FFmpeg.AutoGen" Version="4.3.0.1" />
    <PackageReference Include="Microsoft.Extensions.ObjectPool" Version="5.0.7" />
    <PackageReference Include="Microsoft.SourceLink.GitHub" Version="1.0.0" PrivateAssets="All" />
    <PackageReference Include="NuGet.ProjectModel" Version="5.10.0" />
    <PackageReference Include="SharpFNT" Version="2.0.0" />
    <!-- Preview version of ImageSharp causes NU5104. -->
    <PackageReference Include="SixLabors.ImageSharp" Version="1.0.3" />
    <PackageReference Include="Microsoft.CodeAnalysis.CSharp" Version="3.10.0" />
    <PackageReference Include="Microsoft.Diagnostics.Runtime" Version="2.0.226801" />
    <PackageReference Include="NUnit" Version="3.13.2" />
    <PackageReference Include="ManagedBass" Version="2.0.4" />
    <PackageReference Include="ManagedBass.Fx" Version="2.0.1" />
    <PackageReference Include="Newtonsoft.Json" Version="13.0.1" />
    <PackageReference Include="JetBrains.Annotations" Version="2021.1.0" />
    <PackageReference Include="ppy.osuTK.NS20" Version="1.0.173" />
    <PackageReference Include="StbiSharp" Version="1.0.13" />
    <PackageReference Include="ppy.SDL2-CS" Version="1.0.238-alpha" />
  </ItemGroup>
  <ItemGroup Condition="$(TargetFrameworkIdentifier) == '.NETCoreApp'">
    <!-- DO NOT use ProjectReference for native packaging project.
         See https://github.com/NuGet/Home/issues/4514 and https://github.com/dotnet/sdk/issues/765 . -->
    <PackageReference Include="ppy.osu.Framework.NativeLibs" Version="2021.115.0" />
    <PackageReference Include="Microsoft.Build.Locator" Version="1.4.1" />
    <PackageReference Include="OpenTabletDriver" Version="0.5.3.1" />
<<<<<<< HEAD
    <PackageReference Include="Microsoft.CodeAnalysis.CSharp.Workspaces" Version="3.10.0" />
    <PackageReference Include="Microsoft.CodeAnalysis.Workspaces.MSBuild" Version="3.9.0">
=======
    <PackageReference Include="Microsoft.CodeAnalysis.CSharp.Workspaces" Version="3.9.0" />
    <PackageReference Include="Microsoft.CodeAnalysis.Workspaces.MSBuild" Version="3.10.0">
>>>>>>> 46fadd6b
      <NoWarn>NU1701</NoWarn> <!-- Requires .NETFramework for MSBuild, but we use Microsoft.Build.Locator which allows this package to work in .NETCoreApp. -->
    </PackageReference>
  </ItemGroup>
</Project><|MERGE_RESOLUTION|>--- conflicted
+++ resolved
@@ -47,13 +47,8 @@
     <PackageReference Include="ppy.osu.Framework.NativeLibs" Version="2021.115.0" />
     <PackageReference Include="Microsoft.Build.Locator" Version="1.4.1" />
     <PackageReference Include="OpenTabletDriver" Version="0.5.3.1" />
-<<<<<<< HEAD
     <PackageReference Include="Microsoft.CodeAnalysis.CSharp.Workspaces" Version="3.10.0" />
-    <PackageReference Include="Microsoft.CodeAnalysis.Workspaces.MSBuild" Version="3.9.0">
-=======
-    <PackageReference Include="Microsoft.CodeAnalysis.CSharp.Workspaces" Version="3.9.0" />
     <PackageReference Include="Microsoft.CodeAnalysis.Workspaces.MSBuild" Version="3.10.0">
->>>>>>> 46fadd6b
       <NoWarn>NU1701</NoWarn> <!-- Requires .NETFramework for MSBuild, but we use Microsoft.Build.Locator which allows this package to work in .NETCoreApp. -->
     </PackageReference>
   </ItemGroup>
