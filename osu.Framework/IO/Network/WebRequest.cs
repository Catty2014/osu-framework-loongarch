﻿// Copyright (c) ppy Pty Ltd <contact@ppy.sh>. Licensed under the MIT Licence.
// See the LICENCE file in the repository root for full licence text.

#if NET6_0
using System.Net.Sockets;
#endif
using System;
using System.Collections.Generic;
using System.IO;
using System.Net;
using System.Net.Http;
using System.Net.Http.Headers;
using System.Text;
using System.Threading;
using System.Threading.Tasks;
using JetBrains.Annotations;
using osu.Framework.Bindables;
using osu.Framework.Extensions;
using osu.Framework.Extensions.ExceptionExtensions;
using osu.Framework.Logging;

namespace osu.Framework.IO.Network
{
    public class WebRequest : IDisposable
    {
        internal const int MAX_RETRIES = 1;

        /// <summary>
        /// Whether non-SSL requests should be allowed. Defaults to disabled.
        /// In the default state, http:// requests will be automatically converted to https://.
        /// </summary>
        public bool AllowInsecureRequests;

        /// <summary>
        /// Invoked when a response has been received, but not data has been received.
        /// </summary>
        public event Action Started;

        /// <summary>
        /// Invoked when the <see cref="WebRequest"/> has finished successfully.
        /// </summary>
        public event Action Finished;

        /// <summary>
        /// Invoked when the <see cref="WebRequest"/> has failed.
        /// </summary>
        public event Action<Exception> Failed;

        /// <summary>
        /// Invoked when the download progress has changed.
        /// </summary>
        public event Action<long, long> DownloadProgress;

        /// <summary>
        /// Invoked when the upload progress has changed.
        /// </summary>
        public event Action<long, long> UploadProgress;

        /// <summary>
        /// Whether the <see cref="WebRequest"/> was aborted due to an exception or a user abort request.
        /// </summary>
        public bool Aborted { get; private set; }

        private bool completed;

        /// <summary>
        /// Whether the <see cref="WebRequest"/> has been run.
        /// </summary>
        public bool Completed
        {
            get => completed;
            private set
            {
                completed = value;
                if (!completed) return;

                // WebRequests can only be used once - no need to keep events bound
                // This helps with disposal in PerformAsync usages
                Started = null;
                Finished = null;
                Failed = null;
                DownloadProgress = null;
                UploadProgress = null;
            }
        }

        /// <summary>
        /// The URL of this request.
        /// </summary>
        public string Url;

        /// <summary>
        /// Query string parameters.
        /// </summary>
        private readonly Dictionary<string, string> queryParameters = new Dictionary<string, string>();

        /// <summary>
        /// Form parameters.
        /// </summary>
        private readonly Dictionary<string, string> formParameters = new Dictionary<string, string>();

        /// <summary>
        /// FILE parameters.
        /// </summary>
        private readonly IDictionary<string, byte[]> files = new Dictionary<string, byte[]>();

        /// <summary>
        /// The request headers.
        /// </summary>
        private readonly IDictionary<string, string> headers = new Dictionary<string, string>();

        public const int DEFAULT_TIMEOUT = 10000;

        public HttpMethod Method = HttpMethod.Get;

        /// <summary>
        /// The amount of time from last sent or received data to trigger a timeout and abort the request.
        /// </summary>
        public int Timeout = DEFAULT_TIMEOUT;

        /// <summary>
        /// The type of content expected by this web request.
        /// </summary>
        protected virtual string Accept => string.Empty;

        /// <summary>
        /// The value of the User-agent HTTP header.
        /// </summary>
        protected virtual string UserAgent => "osu-framework";

        internal int RetryCount { get; private set; }

        /// <summary>
        /// Whether this request should internally retry (up to <see cref="MAX_RETRIES"/> times) on a timeout before throwing an exception.
        /// </summary>
        public bool AllowRetryOnTimeout { get; set; } = true;

        private CancellationToken? userToken;
        private CancellationTokenSource abortToken;
        private CancellationTokenSource timeoutToken;

        private LengthTrackingStream requestStream;
        private HttpResponseMessage response;

        private long contentLength => requestStream?.Length ?? 0;

        private const string form_boundary = "-----------------------------28947758029299";

        private const string form_content_type = "multipart/form-data; boundary=" + form_boundary;

        private static readonly HttpClient client = new HttpClient(
#if NET6_0
<<<<<<< HEAD
            RuntimeInfo.IsMobile
                ? (HttpMessageHandler)new HttpClientHandler { AutomaticDecompression = DecompressionMethods.All }
                : new SocketsHttpHandler
                {
                    AutomaticDecompression = DecompressionMethods.All,
                    ConnectCallback = onConnect,
                }
=======
            new SocketsHttpHandler
            {
                AutomaticDecompression = DecompressionMethods.GZip | DecompressionMethods.Deflate,
                // Can be replaced by a static HttpClient.DefaultCredentials after net60 everywhere.
                Credentials = CredentialCache.DefaultCredentials,
                ConnectCallback = onConnect,
            }
>>>>>>> 386623bd
#else
            new HttpClientHandler
            {
                AutomaticDecompression = DecompressionMethods.GZip | DecompressionMethods.Deflate,
                Credentials = CredentialCache.DefaultCredentials,
            }
#endif
        )
        {
            // Timeout is controlled manually through cancellation tokens because
            // HttpClient does not properly timeout while reading chunked data
            Timeout = System.Threading.Timeout.InfiniteTimeSpan
        };

        private static readonly Logger logger = Logger.GetLogger(LoggingTarget.Network);

        public WebRequest(string url = null, params object[] args)
        {
            if (!string.IsNullOrEmpty(url))
                Url = args.Length == 0 ? url : string.Format(url, args);
        }

        private int responseBytesRead;

        private const int buffer_size = 32768;
        private byte[] buffer;

        private MemoryStream rawContent;

        public string ContentType;

        protected virtual Stream CreateOutputStream() => new MemoryStream();

        public Stream ResponseStream;

        /// <summary>
        /// Retrieve the full response body as a UTF8 encoded string.
        /// </summary>
        /// <returns>The response body.</returns>
        [CanBeNull]
        public string GetResponseString()
        {
            try
            {
                ResponseStream.Seek(0, SeekOrigin.Begin);
                StreamReader r = new StreamReader(ResponseStream, Encoding.UTF8);
                return r.ReadToEnd();
            }
            catch
            {
                return null;
            }
        }

        /// <summary>
        /// Retrieve the full response body as an array of bytes.
        /// </summary>
        /// <returns>The response body.</returns>
        public byte[] GetResponseData()
        {
            try
            {
                ResponseStream.Seek(0, SeekOrigin.Begin);

                return ResponseStream.ReadAllBytesToArray();
            }
            catch
            {
                return null;
            }
        }

        public HttpResponseHeaders ResponseHeaders => response.Headers;

        /// <summary>
        /// Performs the request asynchronously.
        /// </summary>
        /// <param name="cancellationToken">A token to cancel the request.</param>
        public async Task PerformAsync(CancellationToken cancellationToken = default)
        {
            if (Completed)
                throw new InvalidOperationException($"The {nameof(WebRequest)} has already been run.");

            try
            {
                await internalPerform(cancellationToken).ConfigureAwait(false);
            }
            catch (AggregateException ae)
            {
                ae.RethrowAsSingular();
            }
        }

        private async Task internalPerform(CancellationToken cancellationToken = default)
        {
            string url = Url;

            if (!AllowInsecureRequests && !url.StartsWith(@"https://", StringComparison.Ordinal))
            {
                logger.Add($"Insecure request was automatically converted to https ({Url})");
                url = @"https://" + url.Replace(@"http://", @"");
            }

            // If a user token already exists, keep it. Otherwise, take on the previous user token, as this could be a retry of the request.
            userToken ??= cancellationToken;
            cancellationToken = userToken.Value;

            using (abortToken ??= new CancellationTokenSource()) // don't recreate if already non-null. is used during retry logic.
            using (timeoutToken = new CancellationTokenSource())
            using (var linkedToken = CancellationTokenSource.CreateLinkedTokenSource(abortToken.Token, timeoutToken.Token, cancellationToken))
            {
                try
                {
                    PrePerform();

                    HttpRequestMessage request;

                    StringBuilder requestParameters = new StringBuilder();
                    foreach (var p in queryParameters)
                        requestParameters.Append($@"{p.Key}={Uri.EscapeDataString(p.Value)}&");
                    string requestString = requestParameters.ToString().TrimEnd('&');
                    url = string.IsNullOrEmpty(requestString) ? url : $"{url}?{requestString}";

                    if (Method == HttpMethod.Get)
                    {
                        if (files.Count > 0)
                            throw new InvalidOperationException($"Cannot use {nameof(AddFile)} in a GET request. Please set the {nameof(Method)} to POST.");

                        request = new HttpRequestMessage(HttpMethod.Get, url);
                    }
                    else
                    {
                        request = new HttpRequestMessage(Method, url);

                        Stream postContent = null;

                        if (rawContent != null)
                        {
                            if (formParameters.Count > 0)
                                throw new InvalidOperationException($"Cannot use {nameof(AddRaw)} in conjunction with form parameters");
                            if (files.Count > 0)
                                throw new InvalidOperationException($"Cannot use {nameof(AddRaw)} in conjunction with {nameof(AddFile)}");

                            postContent = new MemoryStream();
                            rawContent.Position = 0;

                            await rawContent.CopyToAsync(postContent, linkedToken.Token).ConfigureAwait(false);

                            postContent.Position = 0;
                        }
                        else if (formParameters.Count > 0 || files.Count > 0)
                        {
                            if (!string.IsNullOrEmpty(ContentType) && ContentType != form_content_type)
                                throw new InvalidOperationException($"Cannot use custom {nameof(ContentType)} in a POST request with form/file parameters.");

                            ContentType = form_content_type;

                            var formData = new MultipartFormDataContent(form_boundary);

                            foreach (var p in formParameters)
                                formData.Add(new StringContent(p.Value), p.Key);

                            foreach (var p in files)
                            {
                                var byteContent = new ByteArrayContent(p.Value);
                                byteContent.Headers.Add("Content-Type", "application/octet-stream");
                                formData.Add(byteContent, p.Key, p.Key);
                            }

#if NET6_0
                            postContent = await formData.ReadAsStreamAsync(linkedToken.Token).ConfigureAwait(false);
#else
                            postContent = await formData.ReadAsStreamAsync().ConfigureAwait(false);
#endif
                        }

                        if (postContent != null)
                        {
                            requestStream = new LengthTrackingStream(postContent);
                            requestStream.BytesRead.ValueChanged += e =>
                            {
                                reportForwardProgress();
                                UploadProgress?.Invoke(e.NewValue, contentLength);
                            };

                            request.Content = new StreamContent(requestStream);
                            if (!string.IsNullOrEmpty(ContentType))
                                request.Content.Headers.ContentType = MediaTypeHeaderValue.Parse(ContentType);
                        }
                    }

                    request.Headers.UserAgent.TryParseAdd(UserAgent);

                    if (!string.IsNullOrEmpty(Accept))
                        request.Headers.Accept.TryParseAdd(Accept);

                    foreach (var kvp in headers)
                        request.Headers.Add(kvp.Key, kvp.Value);

                    reportForwardProgress();

                    using (request)
                    {
                        response = await client
                                         .SendAsync(request, HttpCompletionOption.ResponseHeadersRead, linkedToken.Token)
                                         .ConfigureAwait(false);

                        ResponseStream = CreateOutputStream();

                        if (Method == HttpMethod.Get)
                        {
                            //GETs are easy
                            await beginResponse(linkedToken.Token).ConfigureAwait(false);
                        }
                        else
                        {
                            reportForwardProgress();
                            UploadProgress?.Invoke(0, contentLength);

                            await beginResponse(linkedToken.Token).ConfigureAwait(false);
                        }
                    }
                }
                catch (Exception) when (timeoutToken.IsCancellationRequested)
                {
                    await Complete(new WebException($"Request to {url} timed out after {timeSinceLastAction / 1000} seconds idle (read {responseBytesRead} bytes, retried {RetryCount} times).",
                        WebExceptionStatus.Timeout)).ConfigureAwait(false);
                }
                catch (Exception) when (abortToken.IsCancellationRequested || cancellationToken.IsCancellationRequested)
                {
                    onAborted();
                }
                catch (Exception e)
                {
                    if (Completed)
                        // we may be coming from one of the exception blocks handled above (as Complete will rethrow all exceptions).
                        throw;

                    await Complete(e).ConfigureAwait(false);
                }
            }

            void onAborted()
            {
                // Aborting via the cancellation token will not set the correct aborted/completion states. Make sure they're set here.
                Abort();

                Complete(new WebException($"Request to {url} aborted by user.", WebExceptionStatus.RequestCanceled));
            }
        }

        /// <summary>
        /// Performs the request synchronously.
        /// </summary>
        public void Perform()
        {
            try
            {
                // Start a long-running task to ensure we don't block on a TPL thread pool thread.
                // Unfortunately we can't use a full synchronous flow due to IPv4 fallback logic *requiring* the async path for now.
                Task.Factory.StartNew(() => PerformAsync().WaitSafely(), TaskCreationOptions.LongRunning).WaitSafely();
            }
            catch (AggregateException ae)
            {
                ae.RethrowAsSingular();
            }
        }

        /// <summary>
        /// Task to run direct before performing the request.
        /// </summary>
        protected virtual void PrePerform()
        {
        }

        private async Task beginResponse(CancellationToken cancellationToken)
        {
#if NET6_0
            using (var responseStream = await response.Content
                                                      .ReadAsStreamAsync(cancellationToken)
                                                      .ConfigureAwait(false))
#else
            using (var responseStream = await response.Content
                                                      .ReadAsStreamAsync()
                                                      .ConfigureAwait(false))
#endif
            {
                reportForwardProgress();
                Started?.Invoke();

                buffer = new byte[buffer_size];

                while (true)
                {
                    cancellationToken.ThrowIfCancellationRequested();

                    int read = await responseStream
                                     .ReadAsync(buffer.AsMemory(), cancellationToken)
                                     .ConfigureAwait(false);

                    reportForwardProgress();

                    if (read > 0)
                    {
                        await ResponseStream
                              .WriteAsync(buffer.AsMemory(0, read), cancellationToken)
                              .ConfigureAwait(false);

                        responseBytesRead += read;
                        DownloadProgress?.Invoke(responseBytesRead, response.Content.Headers.ContentLength ?? responseBytesRead);
                    }
                    else
                    {
                        ResponseStream.Seek(0, SeekOrigin.Begin);
                        await Complete().ConfigureAwait(false);
                        break;
                    }
                }
            }
        }

        protected virtual Task Complete(Exception e = null)
        {
            if (Aborted)
                return Task.CompletedTask;

            var we = e as WebException;

            bool allowRetry = AllowRetryOnTimeout;
            bool wasTimeout = false;

            if (e != null)
                wasTimeout = we?.Status == WebExceptionStatus.Timeout;
            else if (!response.IsSuccessStatusCode)
            {
                e = new WebException(response.StatusCode.ToString());

                switch (response.StatusCode)
                {
                    case HttpStatusCode.GatewayTimeout:
                    case HttpStatusCode.RequestTimeout:
                        wasTimeout = true;
                        break;
                }
            }

            allowRetry &= wasTimeout;

            if (e != null)
            {
                if (allowRetry && RetryCount < MAX_RETRIES && responseBytesRead == 0)
                {
                    RetryCount++;

                    logger.Add($@"Request to {Url} failed with {e} (retrying {RetryCount}/{MAX_RETRIES}).");

                    //do a retry
                    return internalPerform();
                }

                logger.Add($"Request to {Url} failed with {e}.");

                if (ResponseStream?.CanSeek == true && ResponseStream.Length > 0)
                {
                    // in the case we fail a request, spitting out the response in the log is quite helpful.
                    ResponseStream.Seek(0, SeekOrigin.Begin);

                    using (StreamReader r = new StreamReader(ResponseStream, new UTF8Encoding(false, true), true, 1024, true))
                    {
                        try
                        {
                            char[] output = new char[1024];
                            int read = r.ReadBlock(output, 0, 1024);
                            string trimmedResponse = new string(output, 0, read);
                            logger.Add($"Response was: {trimmedResponse}");
                            if (read == 1024)
                                logger.Add("(Response was trimmed)");
                        }
                        catch (DecoderFallbackException)
                        {
                            // Ignore non-text format
                        }
                    }
                }
            }
            else
                logger.Add($@"Request to {Url} successfully completed!");

            // if a failure happened on performing the request, there are still situations where we want to process the response.
            // consider the case of a server returned error code which triggers a WebException, but the server is also returning details on the error in the response.
            try
            {
                if (!wasTimeout)
                    ProcessResponse();
            }
            catch (Exception se)
            {
                // that said, we don't really care about an error when processing the response if there is already a higher level exception.
                if (e == null)
                {
                    logger.Add($"Processing response from {Url} failed with {se}.");
                    Failed?.Invoke(se);
                    Completed = true;
                    Aborted = true;
                    throw;
                }
            }

            if (e == null)
            {
                Finished?.Invoke();
                Completed = true;
            }
            else
            {
                Failed?.Invoke(e);
                Completed = true;
                Aborted = true;
                throw e;
            }

            return Task.CompletedTask;
        }

        /// <summary>
        /// Performs any post-processing of the response.
        /// Exceptions thrown in this method will be passed to <see cref="Failed"/>.
        /// </summary>
        protected virtual void ProcessResponse()
        {
        }

        /// <summary>
        /// Forcefully abort the request.
        /// </summary>
        public void Abort()
        {
            if (Aborted || Completed) return;

            Aborted = true;
            Completed = true;

            try
            {
                abortToken?.Cancel();
            }
            catch (ObjectDisposedException)
            {
            }
        }

        /// <summary>
        /// Adds a raw POST body to this request.
        /// This may not be used in conjunction with <see cref="AddFile"/> and <see cref="AddParameter(string,string,RequestParameterType)"/>.
        /// </summary>
        /// <param name="text">The text.</param>
        public void AddRaw(string text)
        {
            AddRaw(Encoding.UTF8.GetBytes(text));
        }

        /// <summary>
        /// Adds a raw POST body to this request.
        /// This may not be used in conjunction with <see cref="AddFile"/> and <see cref="AddParameter(string,string,RequestParameterType)"/>.
        /// </summary>
        /// <param name="bytes">The raw data.</param>
        public void AddRaw(byte[] bytes)
        {
            AddRaw(new MemoryStream(bytes));
        }

        /// <summary>
        /// Adds a raw POST body to this request.
        /// This may not be used in conjunction with <see cref="AddFile"/>
        /// and <see cref="AddParameter(string,string,RequestParameterType)"/> with the request type of <see cref="RequestParameterType.Form"/>.
        /// </summary>
        /// <param name="stream">The stream containing the raw data. This stream will _not_ be finalized by this request.</param>
        public void AddRaw(Stream stream)
        {
            if (stream == null) throw new ArgumentNullException(nameof(stream));

            rawContent ??= new MemoryStream();

            stream.CopyTo(rawContent);
        }

        /// <summary>
        /// Add a new FILE parameter to this request. Replaces any existing file with the same name.
        /// This may not be used in conjunction with <see cref="AddRaw(Stream)"/>. GET requests may not contain files.
        /// </summary>
        /// <param name="name">The name of the file. This becomes the name of the file in a multi-part form POST content.</param>
        /// <param name="data">The file data.</param>
        public void AddFile(string name, byte[] data)
        {
            if (name == null) throw new ArgumentNullException(nameof(name));
            if (data == null) throw new ArgumentNullException(nameof(data));

            files[name] = data;
        }

        /// <summary>
        /// <para>
        /// Add a new parameter to this request. Replaces any existing parameter with the same name.
        /// </para>
        /// <para>
        /// If this request's <see cref="Method"/> supports a request body (<c>POST, PUT, DELETE, PATCH</c>), a <see cref="RequestParameterType.Form"/> parameter will be added;
        /// otherwise, a <see cref="RequestParameterType.Query"/> parameter will be added.
        /// For more fine-grained control over the parameter type, use the <see cref="AddParameter(string,string,RequestParameterType)"/> overload.
        /// </para>
        /// <para>
        /// <see cref="RequestParameterType.Form"/> parameters may not be used in conjunction with <see cref="AddRaw(Stream)"/>.
        /// </para>
        /// </summary>
        /// <remarks>
        /// Values added to the request URL query string are automatically percent-encoded before sending the request.
        /// </remarks>
        /// <param name="name">The name of the parameter.</param>
        /// <param name="value">The parameter value.</param>
        public void AddParameter(string name, string value)
            => AddParameter(name, value, supportsRequestBody(Method) ? RequestParameterType.Form : RequestParameterType.Query);

        /// <summary>
        /// Add a new parameter to this request. Replaces any existing parameter with the same name.
        /// <see cref="RequestParameterType.Form"/> parameters may not be used in conjunction with <see cref="AddRaw(Stream)"/>.
        /// </summary>
        /// <remarks>
        /// Values added to the request URL query string are automatically percent-encoded before sending the request.
        /// </remarks>
        /// <param name="name">The name of the parameter.</param>
        /// <param name="value">The parameter value.</param>
        /// <param name="type">The type of the request parameter.</param>
        public void AddParameter(string name, string value, RequestParameterType type)
        {
            if (name == null) throw new ArgumentNullException(nameof(name));
            if (value == null) throw new ArgumentNullException(nameof(value));

            switch (type)
            {
                case RequestParameterType.Query:
                    queryParameters[name] = value;
                    break;

                case RequestParameterType.Form:
                    if (!supportsRequestBody(Method))
                        throw new ArgumentException("Cannot add form parameter to a request type which has no body.", nameof(type));

                    formParameters[name] = value;
                    break;
            }
        }

        private static bool supportsRequestBody(HttpMethod method)
            => method == HttpMethod.Post
               || method == HttpMethod.Put
               || method == HttpMethod.Delete
               || method == HttpMethod.Patch;

        /// <summary>
        /// Adds a new header to this request. Replaces any existing header with the same name.
        /// </summary>
        /// <param name="name">The name of the header.</param>
        /// <param name="value">The header value.</param>
        public void AddHeader(string name, string value)
        {
            if (name == null) throw new ArgumentNullException(nameof(name));
            if (value == null) throw new ArgumentNullException(nameof(value));

            headers[name] = value;
        }

        #region Timeout Handling

        private long lastAction;

        private long timeSinceLastAction => (DateTime.Now.Ticks - lastAction) / TimeSpan.TicksPerMillisecond;

        private void reportForwardProgress()
        {
            lastAction = DateTime.Now.Ticks;
            timeoutToken.CancelAfter(Timeout);
        }

        #endregion

        #region IDisposable Support

        private bool isDisposed;

        protected void Dispose(bool disposing)
        {
            if (isDisposed) return;

            isDisposed = true;

            Abort();

            requestStream?.Dispose();
            response?.Dispose();

            if (!(ResponseStream is MemoryStream))
                ResponseStream?.Dispose();
        }

        public void Dispose()
        {
            Dispose(true);
            GC.SuppressFinalize(this);
        }

        #endregion

        #region IPv4 fallback implementation

#if NET6_0
        /// <summary>
        /// Whether IPv6 should be preferred. Value may change based on runtime failures.
        /// </summary>
        private static bool useIPv6 = Socket.OSSupportsIPv6;

        /// <summary>
        /// Whether the initial IPv6 check has been performed (to determine whether v6 is available or not).
        /// </summary>
        private static bool hasResolvedIPv6Availability;

        private const int connection_establish_timeout = 2000;

        private static async ValueTask<Stream> onConnect(SocketsHttpConnectionContext context, CancellationToken cancellationToken)
        {
            // Until .NET supports an implementation of Happy Eyeballs (https://tools.ietf.org/html/rfc8305#section-2), let's make IPv4 fallback work in a simple way.
            // This issue is being tracked at https://github.com/dotnet/runtime/issues/26177 and expected to be fixed in .NET 6.

            if (useIPv6)
            {
                try
                {
                    var localToken = cancellationToken;

                    if (!hasResolvedIPv6Availability)
                    {
                        // to make things move fast, use a very low timeout for the initial ipv6 attempt.
                        var quickFailCts = new CancellationTokenSource(connection_establish_timeout);
                        var linkedTokenSource = CancellationTokenSource.CreateLinkedTokenSource(cancellationToken, quickFailCts.Token);

                        localToken = linkedTokenSource.Token;
                    }

                    return await attemptConnection(AddressFamily.InterNetworkV6, context, localToken)
                        .ConfigureAwait(false);
                }
                catch
                {
                    // very naively fallback to ipv4 permanently for this execution based on the response of the first connection attempt.
                    // note that this may cause users to eventually get switched to ipv4 (on a random failure when they are switching networks, for instance)
                    // but in the interest of keeping this implementation simple, this is acceptable.
                    useIPv6 = false;
                }
                finally
                {
                    hasResolvedIPv6Availability = true;
                }
            }

            // fallback to IPv4.
            return await attemptConnection(AddressFamily.InterNetwork, context, cancellationToken).ConfigureAwait(false);
        }

        private static async ValueTask<Stream> attemptConnection(AddressFamily addressFamily, SocketsHttpConnectionContext context, CancellationToken cancellationToken)
        {
            // The following socket constructor will create a dual-mode socket on systems where IPV6 is available.
            var socket = new Socket(addressFamily, SocketType.Stream, ProtocolType.Tcp)
            {
                // Turn off Nagle's algorithm since it degrades performance in most HttpClient scenarios.
                NoDelay = true
            };

            try
            {
                await socket.ConnectAsync(context.DnsEndPoint, cancellationToken).ConfigureAwait(false);
                // The stream should take the ownership of the underlying socket,
                // closing it when it's disposed.
                return new NetworkStream(socket, ownsSocket: true);
            }
            catch
            {
                socket.Dispose();
                throw;
            }
        }
#endif

        #endregion

        private class LengthTrackingStream : Stream
        {
            public readonly BindableLong BytesRead = new BindableLong();

            private readonly Stream baseStream;

            public LengthTrackingStream(Stream baseStream)
            {
                this.baseStream = baseStream;
            }

            public override void Flush()
            {
                baseStream.Flush();
            }

            public override int Read(byte[] buffer, int offset, int count)
            {
                int read = baseStream.Read(buffer, offset, count);
                BytesRead.Value += read;
                return read;
            }

            public override long Seek(long offset, SeekOrigin origin) => baseStream.Seek(offset, origin);

            public override void SetLength(long value)
            {
                baseStream.SetLength(value);
            }

            public override void Write(byte[] buffer, int offset, int count)
            {
                baseStream.Write(buffer, offset, count);
            }

            public override bool CanRead => baseStream.CanRead;
            public override bool CanSeek => baseStream.CanSeek;
            public override bool CanWrite => baseStream.CanWrite;
            public override long Length => baseStream.Length;

            public override long Position
            {
                get => baseStream.Position;
                set => baseStream.Position = value;
            }

            protected override void Dispose(bool disposing)
            {
                base.Dispose(disposing);
                baseStream.Dispose();
            }
        }
    }
}<|MERGE_RESOLUTION|>--- conflicted
+++ resolved
@@ -150,23 +150,19 @@
 
         private static readonly HttpClient client = new HttpClient(
 #if NET6_0
-<<<<<<< HEAD
             RuntimeInfo.IsMobile
-                ? (HttpMessageHandler)new HttpClientHandler { AutomaticDecompression = DecompressionMethods.All }
+                ? (HttpMessageHandler)new HttpClientHandler
+                {
+                    Credentials = CredentialCache.DefaultCredentials,
+                    AutomaticDecompression = DecompressionMethods.All
+                }
                 : new SocketsHttpHandler
                 {
                     AutomaticDecompression = DecompressionMethods.All,
+                    // Can be replaced by a static HttpClient.DefaultCredentials after net60 everywhere.
+                    Credentials = CredentialCache.DefaultCredentials,
                     ConnectCallback = onConnect,
                 }
-=======
-            new SocketsHttpHandler
-            {
-                AutomaticDecompression = DecompressionMethods.GZip | DecompressionMethods.Deflate,
-                // Can be replaced by a static HttpClient.DefaultCredentials after net60 everywhere.
-                Credentials = CredentialCache.DefaultCredentials,
-                ConnectCallback = onConnect,
-            }
->>>>>>> 386623bd
 #else
             new HttpClientHandler
             {
