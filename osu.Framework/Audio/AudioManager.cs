--- conflicted
+++ resolved
@@ -21,20 +21,12 @@
         /// <summary>
         /// The manager component responsible for audio tracks (e.g. songs).
         /// </summary>
-<<<<<<< HEAD
-        public TrackStore Tracks => GetTrackStore();
-=======
         public IAdjustableResourceStore<Track.Track> Tracks => GetTrackStore();
->>>>>>> 3b633d4d
 
         /// <summary>
         /// The manager component responsible for audio samples (e.g. sound effects).
         /// </summary>
-<<<<<<< HEAD
-        public SampleStore Samples => GetSampleStore();
-=======
         public IAdjustableResourceStore<SampleChannel> Samples => GetSampleStore();
->>>>>>> 3b633d4d
 
         /// <summary>
         /// The thread audio operations (mainly Bass calls) are ran on.
@@ -94,13 +86,8 @@
         /// </summary>
         public Scheduler EventScheduler;
 
-<<<<<<< HEAD
-        private readonly Lazy<TrackStore> globalTrackStore;
-        private readonly Lazy<SampleStore> globalSampleStore;
-=======
-        private readonly Lazy<IAdjustableResourceStore<Track.Track>> globalTrackManager;
-        private readonly Lazy<IAdjustableResourceStore<SampleChannel>> globalSampleManager;
->>>>>>> 3b633d4d
+        private readonly Lazy<IAdjustableResourceStore<Track.Track>> globalTrackStore;
+        private readonly Lazy<IAdjustableResourceStore<SampleChannel>> globalSampleStore;
 
         /// <summary>
         /// Constructs an AudioStore given a track resource store, and a sample resource store.
@@ -121,13 +108,8 @@
             sampleStore.AddExtension(@"wav");
             sampleStore.AddExtension(@"mp3");
 
-<<<<<<< HEAD
-            globalTrackStore = new Lazy<TrackStore>(() => GetTrackStore(trackStore));
-            globalSampleStore = new Lazy<SampleStore>(() => GetSampleStore(sampleStore));
-=======
-            globalTrackManager = new Lazy<IAdjustableResourceStore<Track.Track>>(() => GetTrackStore(trackStore));
-            globalSampleManager = new Lazy<IAdjustableResourceStore<SampleChannel>>(() => GetSampleStore(sampleStore));
->>>>>>> 3b633d4d
+            globalTrackStore = new Lazy<IAdjustableResourceStore<Track.Track>>(() => GetTrackStore(trackStore));
+            globalSampleStore = new Lazy<IAdjustableResourceStore<SampleChannel>>(() => GetSampleStore(sampleStore));
 
             scheduler.Add(() =>
             {
@@ -177,11 +159,7 @@
         /// Returns the global <see cref="TrackStore"/> if no resource store is passed.
         /// </summary>
         /// <param name="store">The <see cref="IResourceStore{T}"/> of which to retrieve the <see cref="TrackStore"/>.</param>
-<<<<<<< HEAD
-        public TrackStore GetTrackStore(IResourceStore<byte[]> store = null)
-=======
         public IAdjustableResourceStore<Track.Track> GetTrackStore(IResourceStore<byte[]> store = null)
->>>>>>> 3b633d4d
         {
             if (store == null) return globalTrackStore.Value;
 
@@ -197,11 +175,7 @@
         /// Returns the global <see cref="SampleStore"/> if no resource store is passed.
         /// </summary>
         /// <param name="store">The <see cref="IResourceStore{T}"/> of which to retrieve the <see cref="SampleStore"/>.</param>
-<<<<<<< HEAD
-        public SampleStore GetSampleStore(IResourceStore<byte[]> store = null)
-=======
         public IAdjustableResourceStore<SampleChannel> GetSampleStore(IResourceStore<byte[]> store = null)
->>>>>>> 3b633d4d
         {
             if (store == null) return globalSampleStore.Value;
 
@@ -313,15 +287,6 @@
             return true;
         }
 
-<<<<<<< HEAD
-        public override void UpdateDevice(int deviceIndex)
-        {
-            Samples.UpdateDevice(deviceIndex);
-            Tracks.UpdateDevice(deviceIndex);
-        }
-
-=======
->>>>>>> 3b633d4d
         private void updateAvailableAudioDevices()
         {
             var currentDeviceList = getAllDevices().Where(d => d.IsEnabled).ToList();
