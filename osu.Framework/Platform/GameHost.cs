﻿// Copyright (c) 2007-2018 ppy Pty Ltd <contact@ppy.sh>.
// Licensed under the MIT Licence - https://raw.githubusercontent.com/ppy/osu-framework/master/LICENCE

using System;
using System.Collections.Generic;
using System.Diagnostics;
using System.Drawing;
using System.Drawing.Imaging;
using System.IO;
using System.Linq;
using System.Reflection;
using System.Runtime;
using System.Runtime.ExceptionServices;
using System.Threading;
using System.Threading.Tasks;
using OpenTK;
using OpenTK.Graphics;
using OpenTK.Graphics.ES30;
using OpenTK.Input;
using osu.Framework.Allocation;
using osu.Framework.Configuration;
using osu.Framework.Extensions.IEnumerableExtensions;
using osu.Framework.Graphics;
using osu.Framework.Graphics.Containers;
using osu.Framework.Graphics.OpenGL;
using osu.Framework.Input;
using osu.Framework.Input.Bindings;
using osu.Framework.Input.Handlers;
using osu.Framework.Localisation;
using osu.Framework.Logging;
using osu.Framework.Statistics;
using osu.Framework.Threading;
using osu.Framework.Timing;
using osu.Framework.IO.File;
using Bitmap = System.Drawing.Bitmap;

namespace osu.Framework.Platform
{
    public abstract class GameHost : IIpcHost, IDisposable
    {
        public GameWindow Window { get; protected set; }

        private readonly Toolkit toolkit;

        private FrameworkDebugConfigManager debugConfig;

        private FrameworkConfigManager config;

        public LocalisationEngine Localisation { get; private set; }

        private void setActive(bool isActive)
        {
            threads.ForEach(t => t.IsActive = isActive);

            activeGCMode.TriggerChange();

            if (isActive)
                Activated?.Invoke();
            else
                Deactivated?.Invoke();
        }

        public bool IsActive => InputThread.IsActive;

        public bool IsPrimaryInstance { get; protected set; } = true;

        public event Action Activated;
        public event Action Deactivated;
        public event Func<bool> Exiting;
        public event Action Exited;

        /// <summary>
        /// An unhandled exception was thrown. Return true to ignore and continue running.
        /// </summary>
        public event Func<Exception, bool> ExceptionThrown;

        public event Action<IpcMessage> MessageReceived;

        protected void OnMessageReceived(IpcMessage message) => MessageReceived?.Invoke(message);

        public virtual Task SendMessageAsync(IpcMessage message)
        {
            throw new NotSupportedException("This platform does not implement IPC.");
        }

        /// <summary>
        /// Requests that a file be opened externally with an associated application, if available.
        /// </summary>
        /// <param name="filename">The absolute path to the file which should be opened.</param>
        public abstract void OpenFileExternally(string filename);

        /// <summary>
        /// Requests that a URL be opened externally in a web browser, if available.
        /// </summary>
        /// <param name="url">The URL of the page which should be opened.</param>
        public abstract void OpenUrlExternally(string url);

        public virtual Clipboard GetClipboard() => null;

        protected abstract Storage GetStorage(string baseName);

        public Storage Storage { get; protected set; }

        /// <summary>
        /// If capslock is enabled on the system, false if not overwritten by a subclass
        /// </summary>
        public virtual bool CapsLockEnabled => false;

        private readonly List<GameThread> threads;

        public IEnumerable<GameThread> Threads => threads;

        public void RegisterThread(GameThread t)
        {
            threads.Add(t);
            t.Monitor.EnablePerformanceProfiling = performanceLogging;
        }

        public GameThread DrawThread;
        public GameThread UpdateThread;
        public InputThread InputThread;

        private double maximumUpdateHz;

        public double MaximumUpdateHz
        {
            get => maximumUpdateHz;
            set => UpdateThread.ActiveHz = maximumUpdateHz = value;
        }

        private double maximumDrawHz;

        public double MaximumDrawHz
        {
            get => maximumDrawHz;
            set => DrawThread.ActiveHz = maximumDrawHz = value;
        }

        public double MaximumInactiveHz
        {
            get => DrawThread.InactiveHz;
            set
            {
                DrawThread.InactiveHz = value;
                UpdateThread.InactiveHz = value;
            }
        }

        private PerformanceMonitor inputMonitor => InputThread.Monitor;
        private PerformanceMonitor drawMonitor => DrawThread.Monitor;

        private readonly Lazy<string> fullPathBacking = new Lazy<string>(RuntimeInfo.GetFrameworkAssemblyPath);

        public string FullPath => fullPathBacking.Value;

        protected string Name { get; }

        public DependencyContainer Dependencies { get; } = new DependencyContainer();

        protected GameHost(string gameName = @"")
        {
            toolkit = Toolkit.Init();

            AppDomain.CurrentDomain.UnhandledException += exceptionHandler;

            Trace.Listeners.Clear();
            Trace.Listeners.Add(new ThrowingTraceListener());

            FileSafety.DeleteCleanupDirectory();

            Dependencies.CacheAs(this);
            Dependencies.CacheAs(Storage = GetStorage(gameName));

            var assembly = Assembly.GetEntryAssembly();

            // when running under nunit + netcore, entry assembly becomes nunit itself (testhost, Version=15.0.0.0), which isn't what we want.
            // when running under nunit + net471, entry assembly is null.
            if (assembly == null || assembly.Location.Contains("testhost"))
                assembly = Assembly.GetCallingAssembly();

            Name = gameName;

            Logger.GameIdentifier = gameName;
            Logger.VersionIdentifier = assembly.GetName().Version.ToString();

            threads = new List<GameThread>
            {
                (DrawThread = new DrawThread(DrawFrame)
                {
                    OnThreadStart = DrawInitialize,
                }),
                (UpdateThread = new UpdateThread(UpdateFrame)
                {
                    OnThreadStart = UpdateInitialize,
                    Monitor = { HandleGC = true },
                }),
                (InputThread = new InputThread(null)), //never gets started.
            };

<<<<<<< HEAD
            var assembly = Assembly.GetEntryAssembly();

            // when running under nunit + netcore, entry assembly becomes nunit itself (testhost, Version=15.0.0.0), which isn't what we want.
            if (assembly == null || assembly.Location.Contains("testhost"))
                assembly = Assembly.GetCallingAssembly();

=======
>>>>>>> 0c6bf52c
            var path = Path.GetDirectoryName(assembly.Location);
            if (path != null)
                Environment.CurrentDirectory = path;
        }

        private void exceptionHandler(object sender, UnhandledExceptionEventArgs e)
        {
            var exception = (Exception)e.ExceptionObject;

            Logger.Error(exception, @"fatal error:", recursive: true);

            var exInfo = ExceptionDispatchInfo.Capture(exception);

            if (ExceptionThrown?.Invoke(exception) != true)
            {
                AppDomain.CurrentDomain.UnhandledException -= exceptionHandler;

                //we want to throw this exception on the input thread to interrupt window and also headless execution.
                InputThread.Scheduler.Add(() => { exInfo.Throw(); });
            }
        }

        protected virtual void OnActivated() => UpdateThread.Scheduler.Add(() => setActive(true));

        protected virtual void OnDeactivated() => UpdateThread.Scheduler.Add(() => setActive(false));

        /// <returns>true to cancel</returns>
        protected virtual bool OnExitRequested()
        {
            if (ExecutionState <= ExecutionState.Stopping) return false;

            bool? response = null;

            UpdateThread.Scheduler.Add(delegate { response = Exiting?.Invoke() == true; });

            //wait for a potentially blocking response
            while (!response.HasValue)
                Thread.Sleep(1);

            if (response ?? false)
                return true;

            Exit();
            return false;
        }

        protected virtual void OnExited()
        {
            Exited?.Invoke();
        }

        protected TripleBuffer<DrawNode> DrawRoots = new TripleBuffer<DrawNode>();

        protected virtual void UpdateInitialize()
        {
            //this was added due to the dependency on GLWrapper.MaxTextureSize begin initialised.
            DrawThread.WaitUntilInitialized();
        }

        protected Container Root;

        private ulong frameCount;

        protected virtual void UpdateFrame()
        {
            if (Root == null) return;

            frameCount++;

            if (Window == null)
            {
                var windowedSize = config.Get<Size>(FrameworkSetting.WindowedSize);
                Root.Size = new Vector2(windowedSize.Width, windowedSize.Height);
            }
            else if (Window.WindowState != WindowState.Minimized)
                Root.Size = new Vector2(Window.ClientSize.Width, Window.ClientSize.Height);

            // Ensure we maintain a valid size for any children immediately scaling by the window size
            Root.Size = Vector2.ComponentMax(Vector2.One, Root.Size);

            Root.UpdateSubTree();
            Root.UpdateSubTreeMasking(Root, Root.ScreenSpaceDrawQuad.AABBFloat);

            using (var buffer = DrawRoots.Get(UsageType.Write))
                buffer.Object = Root.GenerateDrawNodeSubtree(frameCount, buffer.Index);
        }

        protected virtual void DrawInitialize()
        {
            Window.MakeCurrent();
            GLWrapper.Initialize(this);

            setVSyncMode();

            GLWrapper.Reset(new Vector2(Window.ClientSize.Width, Window.ClientSize.Height));
            GLWrapper.ClearColour(Color4.Black);
        }

        private long lastDrawFrameId;

        protected virtual void DrawFrame()
        {
            if (Root == null)
                return;

            while (ExecutionState > ExecutionState.Stopping)
            {
                using (var buffer = DrawRoots.Get(UsageType.Read))
                {
                    if (buffer?.Object == null || buffer.FrameId == lastDrawFrameId)
                    {
                        using (drawMonitor.BeginCollecting(PerformanceCollectionType.Sleep))
                            Thread.Sleep(1);
                        continue;
                    }

                    using (drawMonitor.BeginCollecting(PerformanceCollectionType.GLReset))
                    {
                        GLWrapper.Reset(new Vector2(Window.ClientSize.Width, Window.ClientSize.Height));
                        GLWrapper.ClearColour(Color4.Black);
                    }

                    buffer.Object.Draw(null);
                    lastDrawFrameId = buffer.FrameId;
                    break;
                }
            }

            GLWrapper.FlushCurrentBatch();

            using (drawMonitor.BeginCollecting(PerformanceCollectionType.SwapBuffer))
            {
                Window.SwapBuffers();

                if (Window.VSync == VSyncMode.On)
                    // without glFinish, vsync is basically unplayable due to the extra latency introduced.
                    // we will likely want to give the user control over this in the future as an advanced setting.
                    GL.Finish();
            }
        }

        /// <summary>
        /// Make a <see cref="Bitmap"/> object from the current OpenTK screen buffer
        /// </summary>
        /// <returns><see cref="Bitmap"/> object</returns>
        public async Task<Bitmap> TakeScreenshotAsync()
        {
            if (Window == null) throw new NullReferenceException(nameof(Window));

            var clientRectangle = new Rectangle(new Point(Window.ClientRectangle.X, Window.ClientRectangle.Y), new Size(Window.ClientSize.Width, Window.ClientSize.Height));

            bool complete = false;

            var bitmap = new Bitmap(clientRectangle.Width, clientRectangle.Height);
            BitmapData data = bitmap.LockBits(clientRectangle, ImageLockMode.WriteOnly, System.Drawing.Imaging.PixelFormat.Format24bppRgb);

            DrawThread.Scheduler.Add(() =>
            {
                if (GraphicsContext.CurrentContext == null)
                    throw new GraphicsContextMissingException();

                OpenTK.Graphics.OpenGL.GL.ReadPixels(0, 0, clientRectangle.Width, clientRectangle.Height, OpenTK.Graphics.OpenGL.PixelFormat.Bgr, OpenTK.Graphics.OpenGL.PixelType.UnsignedByte, data.Scan0);
                complete = true;
            });

            await Task.Run(() =>
            {
                while (!complete)
                    Thread.Sleep(50);
            });

            bitmap.UnlockBits(data);
            bitmap.RotateFlip(RotateFlipType.RotateNoneFlipY);

            return bitmap;
        }

        public ExecutionState ExecutionState { get; private set; }

        /// <summary>
        /// Schedules the game to exit in the next frame.
        /// </summary>
        public void Exit()
        {
            ExecutionState = ExecutionState.Stopping;
            InputThread.Scheduler.Add(exit, false);
        }

        /// <summary>
        /// Exits the game. This must always be called from <see cref="InputThread"/>.
        /// </summary>
        private void exit()
        {
            // exit() may be called without having been scheduled from Exit(), so ensure the correct exiting state
            ExecutionState = ExecutionState.Stopping;
            Window?.Close();
            stopAllThreads();
            ExecutionState = ExecutionState.Stopped;
        }

        public void Run(Game game)
        {
            if (ExecutionState != ExecutionState.Idle)
                throw new InvalidOperationException("A game that has already been run cannot be restarted.");

            try
            {
                ExecutionState = ExecutionState.Running;

                setupConfig();

                if (Window != null)
                {
                    Window.SetupWindow(config);
                    Window.Title = $@"osu!framework (running ""{Name}"")";
                }

                resetInputHandlers();

                DrawThread.Start();
                UpdateThread.Start();

                DrawThread.WaitUntilInitialized();
                bootstrapSceneGraph(game);

                frameSyncMode.TriggerChange();
                ignoredInputHandlers.TriggerChange();

                try
                {
                    if (Window != null)
                    {
                        Window.KeyDown += window_KeyDown;

                        Window.ExitRequested += OnExitRequested;
                        Window.Exited += OnExited;
                        Window.FocusedChanged += delegate { setActive(Window.Focused); };

                        bool initialized = false;

                        Window.UpdateFrame += delegate
                        {
                            if (!initialized)
                            {
                                setActive(Window.Focused);
                                initialized = true;
                            }
                            inputPerformanceCollectionPeriod?.Dispose();
                            InputThread.RunUpdate();
                            inputPerformanceCollectionPeriod = inputMonitor.BeginCollecting(PerformanceCollectionType.WndProc);
                        };
                        Window.Closed += delegate
                        {
                            //we need to ensure all threads have stopped before the window is closed (mainly the draw thread
                            //to avoid GL operations running post-cleanup).
                            stopAllThreads();
                        };

                        Window.Run();
                    }
                    else
                    {
                        while (ExecutionState != ExecutionState.Stopped)
                            InputThread.RunUpdate();
                    }
                }
                catch (OutOfMemoryException)
                {
                }
            }
            finally
            {
                // Close the window and stop all threads
                exit();
            }
        }

        private void resetInputHandlers()
        {
            if (AvailableInputHandlers != null)
                foreach (var h in AvailableInputHandlers)
                    h.Dispose();

            AvailableInputHandlers = CreateAvailableInputHandlers();
            foreach (var handler in AvailableInputHandlers)
            {
                if (!handler.Initialize(this))
                {
                    handler.Enabled.Value = false;
                    break;
                }

                (handler as IHasCursorSensitivity)?.Sensitivity.BindTo(cursorSensitivity);
            }
        }

        /// <summary>
        /// The clock which is to be used by the scene graph (will be assigned to <see cref="Root"/>).
        /// </summary>
        protected virtual IFrameBasedClock SceneGraphClock => UpdateThread.Clock;

        private void bootstrapSceneGraph(Game game)
        {
            var root = game.CreateUserInputManager();
            root.Child = new PlatformActionContainer
            {
                Child = new FrameworkActionContainer
                {
                    Child = game
                }
            };

            Dependencies.Cache(root);
            Dependencies.CacheAs(game);

            game.SetHost(this);

            root.Load(SceneGraphClock, Dependencies);

            //publish bootstrapped scene graph to all threads.
            Root = root;
        }

        private const int thread_join_timeout = 30000;

        private void stopAllThreads()
        {
            threads.ForEach(t => t.Exit());
            threads.Where(t => t.Running).ForEach(t =>
            {
                if (!t.Thread.Join(thread_join_timeout))
                    Logger.Log($"Thread {t.Name} failed to exit in allocated time ({thread_join_timeout}ms).", LoggingTarget.Runtime, LogLevel.Important);
            });

            // as the input thread isn't actually handled by a thread, the above join does not necessarily mean it has been completed to an exiting state.
            while (!InputThread.Exited)
                InputThread.RunUpdate();
        }

        private void window_KeyDown(object sender, KeyboardKeyEventArgs e)
        {
            if (!e.Control)
                return;
            switch (e.Key)
            {
                case Key.F7:
                    var nextMode = frameSyncMode.Value + 1;
                    if (nextMode > FrameSync.Unlimited)
                        nextMode = FrameSync.VSync;
                    frameSyncMode.Value = nextMode;
                    break;
            }
        }

        private InvokeOnDisposal inputPerformanceCollectionPeriod;

        private Bindable<GCLatencyMode> activeGCMode;

        private Bindable<FrameSync> frameSyncMode;

        private Bindable<string> ignoredInputHandlers;

        private Bindable<double> cursorSensitivity;
        private Bindable<bool> performanceLogging;

        private void setupConfig()
        {
            Dependencies.Cache(debugConfig = new FrameworkDebugConfigManager());
            Dependencies.Cache(config = new FrameworkConfigManager(Storage));
            Dependencies.Cache(Localisation = new LocalisationEngine(config));

            activeGCMode = debugConfig.GetBindable<GCLatencyMode>(DebugSetting.ActiveGCMode);
            activeGCMode.ValueChanged += newMode =>
            {
                GCSettings.LatencyMode = IsActive ? newMode : GCLatencyMode.Interactive;
            };

            frameSyncMode = config.GetBindable<FrameSync>(FrameworkSetting.FrameSync);
            frameSyncMode.ValueChanged += newMode =>
            {
                float refreshRate = DisplayDevice.Default?.RefreshRate ?? 0;
                // For invalid refresh rates let's assume 60 Hz as it is most common.
                if (refreshRate <= 0)
                    refreshRate = 60;

                float drawLimiter = refreshRate;
                float updateLimiter = drawLimiter * 2;

                setVSyncMode();

                switch (newMode)
                {
                    case FrameSync.VSync:
                        drawLimiter = int.MaxValue;
                        updateLimiter *= 2;
                        break;
                    case FrameSync.Limit2x:
                        drawLimiter *= 2;
                        updateLimiter *= 2;
                        break;
                    case FrameSync.Limit4x:
                        drawLimiter *= 4;
                        updateLimiter *= 4;
                        break;
                    case FrameSync.Limit8x:
                        drawLimiter *= 8;
                        updateLimiter *= 8;
                        break;
                    case FrameSync.Unlimited:
                        drawLimiter = updateLimiter = int.MaxValue;
                        break;
                }

                if (DrawThread != null) DrawThread.ActiveHz = drawLimiter;
                if (UpdateThread != null) UpdateThread.ActiveHz = updateLimiter;
            };

            ignoredInputHandlers = config.GetBindable<string>(FrameworkSetting.IgnoredInputHandlers);
            ignoredInputHandlers.ValueChanged += ignoredString =>
            {
                var configIgnores = ignoredString.Split(' ').Where(s => !string.IsNullOrWhiteSpace(s));

                // for now, we always want at least one handler disabled (don't want raw and non-raw mouse at once).
                bool restoreDefaults = !configIgnores.Any();

                if (restoreDefaults)
                {
                    resetInputHandlers();
                    ignoredInputHandlers.Value = string.Join(" ", AvailableInputHandlers.Where(h => !h.Enabled).Select(h => h.ToString()));
                }
                else
                {
                    foreach (var handler in AvailableInputHandlers)
                    {
                        var handlerType = handler.ToString();
                        handler.Enabled.Value = configIgnores.All(ch => ch != handlerType);
                    }
                }
            };

            cursorSensitivity = config.GetBindable<double>(FrameworkSetting.CursorSensitivity);

            performanceLogging = config.GetBindable<bool>(FrameworkSetting.PerformanceLogging);
            performanceLogging.ValueChanged += enabled => threads.ForEach(t => t.Monitor.EnablePerformanceProfiling = enabled);
            performanceLogging.TriggerChange();
        }

        private void setVSyncMode()
        {
            if (Window == null) return;

            DrawThread.Scheduler.Add(() => Window.VSync = frameSyncMode == FrameSync.VSync ? VSyncMode.On : VSyncMode.Off);
        }

        protected abstract IEnumerable<InputHandler> CreateAvailableInputHandlers();

        public IEnumerable<InputHandler> AvailableInputHandlers { get; private set; }

        public abstract ITextInputSource GetTextInput();

        #region IDisposable Support

        private bool isDisposed;

        protected virtual void Dispose(bool disposing)
        {
            if (isDisposed)
                return;
            isDisposed = true;

            if (ExecutionState > ExecutionState.Stopping)
                throw new InvalidOperationException($"{nameof(Exit)} must be called before the {nameof(GameHost)} is disposed.");

            // Delay disposal until the game has exited
            while (ExecutionState > ExecutionState.Stopped)
                Thread.Sleep(10);

            AppDomain.CurrentDomain.UnhandledException -= exceptionHandler;

            Root?.Dispose();
            Root = null;

            config?.Dispose();
            debugConfig?.Dispose();

            Window?.Dispose();

            toolkit?.Dispose();

            Logger.Flush();
        }

        ~GameHost()
        {
            Dispose(false);
        }

        public void Dispose()
        {
            Dispose(true);
            GC.SuppressFinalize(this);
        }

        #endregion

        /// <summary>
        /// Defines the platform-specific key bindings that will be used by <see cref="PlatformActionContainer"/>.
        /// Should be overridden per-platform to provide native key bindings.
        /// </summary>
        public virtual IEnumerable<KeyBinding> PlatformKeyBindings => new[]
        {
            new KeyBinding(new KeyCombination(new[] { InputKey.Control, InputKey.X }), new PlatformAction(PlatformActionType.Cut)),
            new KeyBinding(new KeyCombination(new[] { InputKey.Control, InputKey.C }), new PlatformAction(PlatformActionType.Copy)),
            new KeyBinding(new KeyCombination(new[] { InputKey.Control, InputKey.V }), new PlatformAction(PlatformActionType.Paste)),
            new KeyBinding(new KeyCombination(new[] { InputKey.Control, InputKey.A }), new PlatformAction(PlatformActionType.SelectAll)),
            new KeyBinding(InputKey.Left, new PlatformAction(PlatformActionType.CharPrevious, PlatformActionMethod.Move)),
            new KeyBinding(InputKey.Right, new PlatformAction(PlatformActionType.CharNext, PlatformActionMethod.Move)),
            new KeyBinding(InputKey.BackSpace, new PlatformAction(PlatformActionType.CharPrevious, PlatformActionMethod.Delete)),
            new KeyBinding(InputKey.Delete, new PlatformAction(PlatformActionType.CharNext, PlatformActionMethod.Delete)),
            new KeyBinding(new KeyCombination(new[] { InputKey.Shift, InputKey.Left }), new PlatformAction(PlatformActionType.CharPrevious, PlatformActionMethod.Select)),
            new KeyBinding(new KeyCombination(new[] { InputKey.Shift, InputKey.Right }), new PlatformAction(PlatformActionType.CharNext, PlatformActionMethod.Select)),
            new KeyBinding(new KeyCombination(new[] { InputKey.Control, InputKey.Left }), new PlatformAction(PlatformActionType.WordPrevious, PlatformActionMethod.Move)),
            new KeyBinding(new KeyCombination(new[] { InputKey.Control, InputKey.Right }), new PlatformAction(PlatformActionType.WordNext, PlatformActionMethod.Move)),
            new KeyBinding(new KeyCombination(new[] { InputKey.Control, InputKey.BackSpace }), new PlatformAction(PlatformActionType.WordPrevious, PlatformActionMethod.Delete)),
            new KeyBinding(new KeyCombination(new[] { InputKey.Control, InputKey.Delete }), new PlatformAction(PlatformActionType.WordNext, PlatformActionMethod.Delete)),
            new KeyBinding(new KeyCombination(new[] { InputKey.Control, InputKey.Shift, InputKey.Left }), new PlatformAction(PlatformActionType.WordPrevious, PlatformActionMethod.Select)),
            new KeyBinding(new KeyCombination(new[] { InputKey.Control, InputKey.Shift, InputKey.Right }), new PlatformAction(PlatformActionType.WordNext, PlatformActionMethod.Select)),
            new KeyBinding(InputKey.Home, new PlatformAction(PlatformActionType.LineStart, PlatformActionMethod.Move)),
            new KeyBinding(InputKey.End, new PlatformAction(PlatformActionType.LineEnd, PlatformActionMethod.Move)),
            new KeyBinding(new KeyCombination(new[] { InputKey.Shift, InputKey.Home }), new PlatformAction(PlatformActionType.LineStart, PlatformActionMethod.Select)),
            new KeyBinding(new KeyCombination(new[] { InputKey.Shift, InputKey.End }), new PlatformAction(PlatformActionType.LineEnd, PlatformActionMethod.Select)),
            new KeyBinding(new KeyCombination(new[] { InputKey.Control, InputKey.PageUp }), new PlatformAction(PlatformActionType.DocumentPrevious)),
            new KeyBinding(new KeyCombination(new[] { InputKey.Control, InputKey.PageDown }), new PlatformAction(PlatformActionType.DocumentNext)),
            new KeyBinding(new KeyCombination(new[] { InputKey.Control, InputKey.Tab }), new PlatformAction(PlatformActionType.DocumentNext)),
            new KeyBinding(new KeyCombination(new[] { InputKey.Control, InputKey.Shift, InputKey.Tab }), new PlatformAction(PlatformActionType.DocumentPrevious)),
        };
    }

    /// <summary>
    /// The game's execution states. All of these states can only be present once per <see cref="GameHost"/>.
    /// Note: The order of values in this enum matters.
    /// </summary>
    public enum ExecutionState
    {
        /// <summary>
        /// <see cref="GameHost.Run"/> has not been invoked yet.
        /// </summary>
        Idle = 0,
        /// <summary>
        /// The game's execution has completely stopped.
        /// </summary>
        Stopped = 1,
        /// <summary>
        /// The user has invoked <see cref="GameHost.Exit"/>, or the window has been called.
        /// The game is currently awaiting to stop all execution on the correct thread.
        /// </summary>
        Stopping = 2,
        /// <summary>
        /// <see cref="GameHost.Run"/> has been invoked.
        /// </summary>
        Running = 3
    }
}<|MERGE_RESOLUTION|>--- conflicted
+++ resolved
@@ -174,7 +174,6 @@
             var assembly = Assembly.GetEntryAssembly();
 
             // when running under nunit + netcore, entry assembly becomes nunit itself (testhost, Version=15.0.0.0), which isn't what we want.
-            // when running under nunit + net471, entry assembly is null.
             if (assembly == null || assembly.Location.Contains("testhost"))
                 assembly = Assembly.GetCallingAssembly();
 
@@ -197,15 +196,6 @@
                 (InputThread = new InputThread(null)), //never gets started.
             };
 
-<<<<<<< HEAD
-            var assembly = Assembly.GetEntryAssembly();
-
-            // when running under nunit + netcore, entry assembly becomes nunit itself (testhost, Version=15.0.0.0), which isn't what we want.
-            if (assembly == null || assembly.Location.Contains("testhost"))
-                assembly = Assembly.GetCallingAssembly();
-
-=======
->>>>>>> 0c6bf52c
             var path = Path.GetDirectoryName(assembly.Location);
             if (path != null)
                 Environment.CurrentDirectory = path;
