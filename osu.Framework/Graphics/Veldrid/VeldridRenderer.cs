--- conflicted
+++ resolved
@@ -257,12 +257,6 @@
         public void RegisterUniformBufferForReset(IVeldridUniformBuffer buffer)
             => uniformBufferResetList.Add(buffer);
 
-<<<<<<< HEAD
-=======
-        public void GenerateMipmaps(VeldridTexture texture)
-            => veldridDevice.Graphics.GenerateMipmaps(texture);
-
->>>>>>> b5fe1ebb
         public CommandList BufferUpdateCommands
             => bufferUpdatePipeline.Commands;
 
@@ -276,7 +270,7 @@
             => EnqueueTextureUpload(texture);
 
         void IVeldridRenderer.GenerateMipmaps(VeldridTexture texture)
-            => graphicsPipeline.GenerateMipmaps(texture);
+            => veldridDevice.Graphics.GenerateMipmaps(texture);
 
         protected override IShaderPart CreateShaderPart(IShaderStore store, string name, byte[]? rawData, ShaderPartType partType)
             => new VeldridShaderPart(this, rawData, partType, store);
