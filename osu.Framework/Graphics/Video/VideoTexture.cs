--- conflicted
+++ resolved
@@ -27,24 +27,14 @@
 
         private NativeMemoryTracker.NativeMemoryLease memoryLease;
 
-<<<<<<< HEAD
-        public override void SetData(ITextureUpload upload, WrapMode? wrapModeS = null, WrapMode? wrapModeT = null, Opacity? uploadOpacity = null)
+        internal override void SetData(ITextureUpload upload, WrapMode wrapModeS, WrapMode wrapModeT, Opacity? uploadOpacity)
         {
             UploadComplete = false;
 
             // We do not support videos with transparency at this point,
             // so the upload's opacity as well as the texture's opacity
             // is always opaque.
-            uploadOpacity = Opacity = Opacity.Opaque;
-
-            base.SetData(upload, default, default, uploadOpacity);
-=======
-        internal override void SetData(ITextureUpload upload, WrapMode wrapModeS, WrapMode wrapModeT)
-        {
-            UploadComplete = false;
-
-            base.SetData(upload, wrapModeS, wrapModeT);
->>>>>>> 8f88198f
+            base.SetData(upload, wrapModeS, wrapModeT, Opacity = Opacity.Opaque);
         }
 
         internal override bool Bind(TextureUnit unit, WrapMode wrapModeS, WrapMode wrapModeT)
