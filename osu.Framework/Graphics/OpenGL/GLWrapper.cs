﻿// Copyright (c) ppy Pty Ltd <contact@ppy.sh>. Licensed under the MIT Licence.
// See the LICENCE file in the repository root for full licence text.

using System;
using System.Collections.Concurrent;
using System.Collections.Generic;
using System.Diagnostics;
using osu.Framework.Development;
using osu.Framework.Graphics.Batches;
using osu.Framework.Graphics.OpenGL.Textures;
using osu.Framework.Graphics.Shaders;
using osu.Framework.Threading;
using osuTK;
using osuTK.Graphics;
using osuTK.Graphics.ES30;
using osu.Framework.Statistics;
using osu.Framework.MathUtils;
using osu.Framework.Graphics.Primitives;
using osu.Framework.Graphics.Colour;
using osu.Framework.Platform;

namespace osu.Framework.Graphics.OpenGL
{
    public static class GLWrapper
    {
        /// <summary>
        /// Maximum number of <see cref="DrawNode"/>s a <see cref="Drawable"/> can draw with.
        /// This is a carefully-chosen number to enable the update and draw threads to work concurrently without causing unnecessary load.
        /// </summary>
        public const int MAX_DRAW_NODES = 3;

        public static MaskingInfo CurrentMaskingInfo { get; private set; }
        public static RectangleI Viewport { get; private set; }
        public static RectangleF Ortho { get; private set; }
        public static Matrix4 ProjectionMatrix { get; private set; }
        public static DepthInfo CurrentDepthInfo { get; private set; }

        public static bool UsingBackbuffer => frame_buffer_stack.Peek() == DefaultFrameBuffer;

        public static int DefaultFrameBuffer;

        /// <summary>
        /// Check whether we have an initialised and non-disposed GL context.
        /// </summary>
        public static bool HasContext => GraphicsContext.CurrentContext != null;

        public static int MaxTextureSize { get; private set; } = 4096; // default value is to allow roughly normal flow in cases we don't have a GL context, like headless CI.

        private static readonly Scheduler reset_scheduler = new Scheduler(null); // force no thread set until we are actually on the draw thread.

        /// <summary>
        /// A queue from which a maximum of one operation is invoked per draw frame.
        /// </summary>
        private static readonly ConcurrentQueue<Action> expensive_operations_queue = new ConcurrentQueue<Action>();

        private static readonly List<IVertexBatch> batch_reset_list = new List<IVertexBatch>();

        public static bool IsInitialized { get; private set; }

        private static WeakReference<GameHost> host;

        internal static void Initialize(GameHost host)
        {
            if (IsInitialized) return;

            GLWrapper.host = new WeakReference<GameHost>(host);
            reset_scheduler.SetCurrentThread();

            MaxTextureSize = Math.Min(4096, GL.GetInteger(GetPName.MaxTextureSize));

            GL.Disable(EnableCap.StencilTest);
            GL.Enable(EnableCap.Blend);
            GL.Enable(EnableCap.ScissorTest);

            IsInitialized = true;
        }

        internal static void ScheduleDisposal(Action disposalAction)
        {
            int frameCount = 0;

            if (host != null && host.TryGetTarget(out GameHost h))
                h.UpdateThread.Scheduler.Add(scheduleNextDisposal);

            void scheduleNextDisposal() => reset_scheduler.Add(() =>
            {
                // There may be a number of DrawNodes queued to be drawn
                // Disposal should only take place after
                if (frameCount++ >= MAX_DRAW_NODES)
                    disposalAction.Invoke();
                else
                    scheduleNextDisposal();
            });
        }

        internal static void Reset(Vector2 size)
        {
            Trace.Assert(shader_stack.Count == 0);

            reset_scheduler.Update();

            if (expensive_operations_queue.TryDequeue(out Action action))
                action.Invoke();

            lastBoundTexture = null;
            lastActiveBatch = null;
            lastBlendingInfo = new BlendingInfo();
            lastBlendingEnabledState = null;

            foreach (var b in batch_reset_list)
                b.ResetCounters();
            batch_reset_list.Clear();

            viewport_stack.Clear();
            ortho_stack.Clear();
            masking_stack.Clear();
            scissor_rect_stack.Clear();
            frame_buffer_stack.Clear();
            depth_stack.Clear();

            BindFrameBuffer(DefaultFrameBuffer);

            scissor_rect_stack.Push(new RectangleI(0, 0, (int)size.X, (int)size.Y));

            Viewport = RectangleI.Empty;
            Ortho = RectangleF.Empty;

            PushViewport(new RectangleI(0, 0, (int)size.X, (int)size.Y));
            PushMaskingInfo(new MaskingInfo
            {
                ScreenSpaceAABB = new RectangleI(0, 0, (int)size.X, (int)size.Y),
                MaskingRect = new RectangleF(0, 0, size.X, size.Y),
                ToMaskingSpace = Matrix3.Identity,
                BlendRange = 1,
                AlphaExponent = 1,
            }, true);

<<<<<<< HEAD
            PushDepthInfo(new DepthInfo(false));
=======
            Clear(ClearInfo.Default);
>>>>>>> 66cdf849
        }

        private static ClearInfo currentClearInfo;

        public static void Clear(ClearInfo clearInfo)
        {
            if (clearInfo.Colour != currentClearInfo.Colour)
                GL.ClearColor(clearInfo.Colour);

            if (clearInfo.Depth != currentClearInfo.Depth)
            {
                // Todo: Wtf. osuTK's bindings are broken for glClearDepthf(). Using glClearDepth() for now
                osuTK.Graphics.OpenGL.GL.ClearDepth(clearInfo.Depth);
            }

            if (clearInfo.Stencil != currentClearInfo.Stencil)
                GL.ClearStencil(clearInfo.Stencil);

            GL.Clear(ClearBufferMask.ColorBufferBit | ClearBufferMask.DepthBufferBit | ClearBufferMask.StencilBufferBit);

            currentClearInfo = clearInfo;
        }

        /// <summary>
        /// Enqueues a texture to be uploaded in the next frame.
        /// </summary>
        /// <param name="texture">The texture to be uploaded.</param>
        public static void EnqueueTextureUpload(TextureGL texture)
        {
            if (host != null)
                expensive_operations_queue.Enqueue(() => texture.Upload());
        }

        /// <summary>
        /// Enqueues the compile of a shader.
        /// </summary>
        /// <param name="shader">The shader to compile.</param>
        public static void EnqueueShaderCompile(Shader shader)
        {
            if (host != null)
                expensive_operations_queue.Enqueue(shader.EnsureLoaded);
        }

        private static readonly int[] last_bound_buffers = new int[2];

        /// <summary>
        /// Bind an OpenGL buffer object.
        /// </summary>
        /// <param name="target">The buffer type to bind.</param>
        /// <param name="buffer">The buffer ID to bind.</param>
        /// <returns>Whether an actual bind call was necessary. This value is false when repeatedly binding the same buffer.</returns>
        public static bool BindBuffer(BufferTarget target, int buffer)
        {
            int bufferIndex = target - BufferTarget.ArrayBuffer;
            if (last_bound_buffers[bufferIndex] == buffer)
                return false;

            last_bound_buffers[bufferIndex] = buffer;
            GL.BindBuffer(target, buffer);

            FrameStatistics.Increment(StatisticsCounterType.VBufBinds);

            return true;
        }

        private static IVertexBatch lastActiveBatch;

        /// <summary>
        /// Sets the last vertex batch used for drawing.
        /// <para>
        /// This is done so that various methods that change GL state can force-draw the batch
        /// before continuing with the state change.
        /// </para>
        /// </summary>
        /// <param name="batch">The batch.</param>
        internal static void SetActiveBatch(IVertexBatch batch)
        {
            if (lastActiveBatch == batch)
                return;

            batch_reset_list.Add(batch);

            FlushCurrentBatch();

            lastActiveBatch = batch;
        }

        private static TextureGL lastBoundTexture;

        internal static bool AtlasTextureIsBound => lastBoundTexture is TextureGLAtlas;

        /// <summary>
        /// Binds a texture to darw with.
        /// </summary>
        /// <param name="texture"></param>
        public static void BindTexture(TextureGL texture)
        {
            if (lastBoundTexture != texture)
            {
                FlushCurrentBatch();

                GL.BindTexture(TextureTarget.Texture2D, texture?.TextureId ?? 0);
                lastBoundTexture = texture;

                FrameStatistics.Increment(StatisticsCounterType.TextureBinds);
            }
        }

        private static BlendingInfo lastBlendingInfo;
        private static bool? lastBlendingEnabledState;

        /// <summary>
        /// Sets the blending function to draw with.
        /// </summary>
        /// <param name="blendingInfo">The info we should use to update the active state.</param>
        public static void SetBlend(BlendingInfo blendingInfo)
        {
            if (lastBlendingInfo.Equals(blendingInfo))
                return;

            FlushCurrentBatch();

            if (blendingInfo.IsDisabled)
            {
                if (!lastBlendingEnabledState.HasValue || lastBlendingEnabledState.Value)
                    GL.Disable(EnableCap.Blend);

                lastBlendingEnabledState = false;
            }
            else
            {
                if (!lastBlendingEnabledState.HasValue || !lastBlendingEnabledState.Value)
                    GL.Enable(EnableCap.Blend);

                lastBlendingEnabledState = true;

                GL.BlendEquationSeparate(blendingInfo.RGBEquation, blendingInfo.AlphaEquation);
                GL.BlendFuncSeparate(blendingInfo.Source, blendingInfo.Destination, blendingInfo.SourceAlpha, blendingInfo.DestinationAlpha);
            }

            lastBlendingInfo = blendingInfo;
        }

        private static readonly Stack<RectangleI> viewport_stack = new Stack<RectangleI>();

        /// <summary>
        /// Applies a new viewport rectangle.
        /// </summary>
        /// <param name="viewport">The viewport rectangle.</param>
        public static void PushViewport(RectangleI viewport)
        {
            var actualRect = viewport;

            if (actualRect.Width < 0)
            {
                actualRect.X += viewport.Width;
                actualRect.Width = -viewport.Width;
            }

            if (actualRect.Height < 0)
            {
                actualRect.Y += viewport.Height;
                actualRect.Height = -viewport.Height;
            }

            PushOrtho(viewport);

            viewport_stack.Push(actualRect);

            if (Viewport == actualRect)
                return;

            Viewport = actualRect;

            GL.Viewport(Viewport.Left, Viewport.Top, Viewport.Width, Viewport.Height);

            UpdateScissorToCurrentViewportAndOrtho();
        }

        /// <summary>
        /// Applies the last viewport rectangle.
        /// </summary>
        public static void PopViewport()
        {
            Trace.Assert(viewport_stack.Count > 1);

            PopOrtho();

            viewport_stack.Pop();
            RectangleI actualRect = viewport_stack.Peek();

            if (Viewport == actualRect)
                return;

            Viewport = actualRect;

            GL.Viewport(Viewport.Left, Viewport.Top, Viewport.Width, Viewport.Height);

            UpdateScissorToCurrentViewportAndOrtho();
        }

        private static readonly Stack<RectangleF> ortho_stack = new Stack<RectangleF>();

        /// <summary>
        /// Applies a new orthographic projection rectangle.
        /// </summary>
        /// <param name="ortho">The orthographic projection rectangle.</param>
        public static void PushOrtho(RectangleF ortho)
        {
            FlushCurrentBatch();

            ortho_stack.Push(ortho);
            if (Ortho == ortho)
                return;

            Ortho = ortho;

            ProjectionMatrix = Matrix4.CreateOrthographicOffCenter(Ortho.Left, Ortho.Right, Ortho.Bottom, Ortho.Top, -1, 1);
            GlobalPropertyManager.Set(GlobalProperty.ProjMatrix, ProjectionMatrix);

            UpdateScissorToCurrentViewportAndOrtho();
        }

        /// <summary>
        /// Applies the last orthographic projection rectangle.
        /// </summary>
        public static void PopOrtho()
        {
            Trace.Assert(ortho_stack.Count > 1);

            FlushCurrentBatch();

            ortho_stack.Pop();
            RectangleF actualRect = ortho_stack.Peek();

            if (Ortho == actualRect)
                return;

            Ortho = actualRect;

            ProjectionMatrix = Matrix4.CreateOrthographicOffCenter(Ortho.Left, Ortho.Right, Ortho.Bottom, Ortho.Top, -1, 1);
            GlobalPropertyManager.Set(GlobalProperty.ProjMatrix, ProjectionMatrix);

            UpdateScissorToCurrentViewportAndOrtho();
        }

        private static readonly Stack<MaskingInfo> masking_stack = new Stack<MaskingInfo>();
        private static readonly Stack<RectangleI> scissor_rect_stack = new Stack<RectangleI>();
        private static readonly Stack<int> frame_buffer_stack = new Stack<int>();
        private static readonly Stack<DepthInfo> depth_stack = new Stack<DepthInfo>();

        public static void UpdateScissorToCurrentViewportAndOrtho()
        {
            RectangleF viewportRect = Viewport;
            Vector2 offset = viewportRect.TopLeft - Ortho.TopLeft;

            RectangleI currentScissorRect = scissor_rect_stack.Peek();

            RectangleI scissorRect = new RectangleI(
                currentScissorRect.X + (int)Math.Floor(offset.X),
                Viewport.Height - currentScissorRect.Bottom - (int)Math.Ceiling(offset.Y),
                currentScissorRect.Width,
                currentScissorRect.Height);

            if (!Precision.AlmostEquals(offset, Vector2.Zero))
            {
                ++scissorRect.Width;
                ++scissorRect.Height;
            }

            GL.Scissor(scissorRect.X, scissorRect.Y, scissorRect.Width, scissorRect.Height);
        }

        private static void setMaskingInfo(MaskingInfo maskingInfo, bool isPushing, bool overwritePreviousScissor)
        {
            FlushCurrentBatch();

            GlobalPropertyManager.Set(GlobalProperty.MaskingRect, new Vector4(
                maskingInfo.MaskingRect.Left,
                maskingInfo.MaskingRect.Top,
                maskingInfo.MaskingRect.Right,
                maskingInfo.MaskingRect.Bottom));

            GlobalPropertyManager.Set(GlobalProperty.ToMaskingSpace, maskingInfo.ToMaskingSpace);
            GlobalPropertyManager.Set(GlobalProperty.CornerRadius, maskingInfo.CornerRadius);

            GlobalPropertyManager.Set(GlobalProperty.BorderThickness, maskingInfo.BorderThickness / maskingInfo.BlendRange);
            if (maskingInfo.BorderThickness > 0)
            {
                GlobalPropertyManager.Set(GlobalProperty.BorderColour, new Vector4(
                    maskingInfo.BorderColour.Linear.R,
                    maskingInfo.BorderColour.Linear.G,
                    maskingInfo.BorderColour.Linear.B,
                    maskingInfo.BorderColour.Linear.A));
            }

            GlobalPropertyManager.Set(GlobalProperty.MaskingBlendRange, maskingInfo.BlendRange);
            GlobalPropertyManager.Set(GlobalProperty.AlphaExponent, maskingInfo.AlphaExponent);

            GlobalPropertyManager.Set(GlobalProperty.EdgeOffset, maskingInfo.EdgeOffset);

            GlobalPropertyManager.Set(GlobalProperty.DiscardInner, maskingInfo.Hollow);
            if (maskingInfo.Hollow)
                GlobalPropertyManager.Set(GlobalProperty.InnerCornerRadius, maskingInfo.HollowCornerRadius);

            RectangleI actualRect = maskingInfo.ScreenSpaceAABB;
            actualRect.X += Viewport.X;
            actualRect.Y += Viewport.Y;

            // Ensure the rectangle only has positive width and height. (Required by OGL)
            if (actualRect.Width < 0)
            {
                actualRect.X += actualRect.Width;
                actualRect.Width = -actualRect.Width;
            }

            if (actualRect.Height < 0)
            {
                actualRect.Y += actualRect.Height;
                actualRect.Height = -actualRect.Height;
            }

            if (isPushing)
            {
                scissor_rect_stack.Push(overwritePreviousScissor ? actualRect : RectangleI.Intersect(scissor_rect_stack.Peek(), actualRect));
            }
            else
            {
                Trace.Assert(scissor_rect_stack.Count > 1);
                scissor_rect_stack.Pop();
            }

            UpdateScissorToCurrentViewportAndOrtho();
        }

        internal static void FlushCurrentBatch()
        {
            lastActiveBatch?.Draw();
        }

        public static bool IsMaskingActive => masking_stack.Count > 1;

        /// <summary>
        /// Applies a new scissor rectangle.
        /// </summary>
        /// <param name="maskingInfo">The masking info.</param>
        /// <param name="overwritePreviousScissor">Whether or not to shrink an existing scissor rectangle.</param>
        public static void PushMaskingInfo(MaskingInfo maskingInfo, bool overwritePreviousScissor = false)
        {
            masking_stack.Push(maskingInfo);
            if (CurrentMaskingInfo.Equals(maskingInfo))
                return;

            CurrentMaskingInfo = maskingInfo;
            setMaskingInfo(CurrentMaskingInfo, true, overwritePreviousScissor);
        }

        /// <summary>
        /// Applies the last scissor rectangle.
        /// </summary>
        public static void PopMaskingInfo()
        {
            Trace.Assert(masking_stack.Count > 1);

            masking_stack.Pop();
            MaskingInfo maskingInfo = masking_stack.Peek();

            if (CurrentMaskingInfo.Equals(maskingInfo))
                return;

            CurrentMaskingInfo = maskingInfo;
            setMaskingInfo(CurrentMaskingInfo, false, true);
        }

        /// <summary>
        /// Applies a new depth information.
        /// </summary>
        /// <param name="depthInfo">The depth information.</param>
        public static void PushDepthInfo(DepthInfo depthInfo)
        {
            depth_stack.Push(depthInfo);

            if (CurrentDepthInfo.Equals(depthInfo))
                return;

            CurrentDepthInfo = depthInfo;
            setDepthInfo(CurrentDepthInfo);
        }

        /// <summary>
        /// Applies the last depth information.
        /// </summary>
        public static void PopDepthInfo()
        {
            Trace.Assert(depth_stack.Count > 1);

            depth_stack.Pop();
            DepthInfo depthInfo = depth_stack.Peek();

            if (CurrentDepthInfo.Equals(depthInfo))
                return;

            CurrentDepthInfo = depthInfo;
            setDepthInfo(CurrentDepthInfo);
        }

        private static void setDepthInfo(DepthInfo depthInfo)
        {
            FlushCurrentBatch();

            if (depthInfo.DepthTest)
            {
                GL.Enable(EnableCap.DepthTest);
                GL.DepthFunc(depthInfo.Function);
            }
            else
                GL.Disable(EnableCap.DepthTest);

            GL.DepthMask(depthInfo.WriteDepth);
        }

        /// <summary>
        /// Binds a framebuffer.
        /// </summary>
        /// <param name="frameBuffer">The framebuffer to bind.</param>
        public static void BindFrameBuffer(int frameBuffer)
        {
            if (frameBuffer == -1) return;

            bool alreadyBound = frame_buffer_stack.Count > 0 && frame_buffer_stack.Peek() == frameBuffer;

            frame_buffer_stack.Push(frameBuffer);

            if (!alreadyBound)
            {
                FlushCurrentBatch();
                GL.BindFramebuffer(FramebufferTarget.Framebuffer, frameBuffer);
            }

            GlobalPropertyManager.Set(GlobalProperty.GammaCorrection, UsingBackbuffer);
        }

        /// <summary>
        /// Binds a framebuffer.
        /// </summary>
        /// <param name="frameBuffer">The framebuffer to bind.</param>
        public static void UnbindFrameBuffer(int frameBuffer)
        {
            if (frameBuffer == -1) return;

            if (frame_buffer_stack.Peek() != frameBuffer)
                return;

            frame_buffer_stack.Pop();

            FlushCurrentBatch();
            GL.BindFramebuffer(FramebufferTarget.Framebuffer, frame_buffer_stack.Peek());

            GlobalPropertyManager.Set(GlobalProperty.GammaCorrection, UsingBackbuffer);
        }

        /// <summary>
        /// Deletes a framebuffer.
        /// </summary>
        /// <param name="frameBuffer">The framebuffer to delete.</param>
        internal static void DeleteFramebuffer(int frameBuffer)
        {
            if (frameBuffer == -1) return;

            while (frame_buffer_stack.Peek() == frameBuffer)
                UnbindFrameBuffer(frameBuffer);

            ScheduleDisposal(() => { GL.DeleteFramebuffer(frameBuffer); });
        }

        private static int currentShader;

        private static readonly Stack<int> shader_stack = new Stack<int>();

        public static void UseProgram(int? shader)
        {
            ThreadSafety.EnsureDrawThread();

            if (shader != null)
            {
                shader_stack.Push(shader.Value);
            }
            else
            {
                shader_stack.Pop();

                //check if the stack is empty, and if so don't restore the previous shader.
                if (shader_stack.Count == 0)
                    return;
            }

            int s = shader ?? shader_stack.Peek();

            if (currentShader == s) return;

            FrameStatistics.Increment(StatisticsCounterType.ShaderBinds);

            FlushCurrentBatch();

            GL.UseProgram(s);
            currentShader = s;
        }

        internal static void SetUniform<T>(IUniformWithValue<T> uniform)
            where T : struct
        {
            if (uniform.Owner == currentShader)
                FlushCurrentBatch();

            switch (uniform)
            {
                case IUniformWithValue<bool> b:
                    GL.Uniform1(uniform.Location, b.GetValue() ? 1 : 0);
                    break;
                case IUniformWithValue<int> i:
                    GL.Uniform1(uniform.Location, i.GetValue());
                    break;
                case IUniformWithValue<float> f:
                    GL.Uniform1(uniform.Location, f.GetValue());
                    break;
                case IUniformWithValue<Vector2> v2:
                    GL.Uniform2(uniform.Location, ref v2.GetValueByRef());
                    break;
                case IUniformWithValue<Vector3> v3:
                    GL.Uniform3(uniform.Location, ref v3.GetValueByRef());
                    break;
                case IUniformWithValue<Vector4> v4:
                    GL.Uniform4(uniform.Location, ref v4.GetValueByRef());
                    break;
                case IUniformWithValue<Matrix2> m2:
                    GL.UniformMatrix2(uniform.Location, false, ref m2.GetValueByRef());
                    break;
                case IUniformWithValue<Matrix3> m3:
                    GL.UniformMatrix3(uniform.Location, false, ref m3.GetValueByRef());
                    break;
                case IUniformWithValue<Matrix4> m4:
                    GL.UniformMatrix4(uniform.Location, false, ref m4.GetValueByRef());
                    break;
            }
        }
    }

    public struct MaskingInfo : IEquatable<MaskingInfo>
    {
        public RectangleI ScreenSpaceAABB;
        public RectangleF MaskingRect;

        /// <summary>
        /// This matrix transforms screen space coordinates to masking space (likely the parent
        /// space of the container doing the masking).
        /// It is used by a shader to determine which pixels to discard.
        /// </summary>
        public Matrix3 ToMaskingSpace;

        public float CornerRadius;

        public float BorderThickness;
        public SRGBColour BorderColour;

        public float BlendRange;
        public float AlphaExponent;

        public Vector2 EdgeOffset;

        public bool Hollow;
        public float HollowCornerRadius;

        public bool Equals(MaskingInfo other) =>
            ScreenSpaceAABB == other.ScreenSpaceAABB &&
            MaskingRect == other.MaskingRect &&
            ToMaskingSpace == other.ToMaskingSpace &&
            CornerRadius == other.CornerRadius &&
            BorderThickness == other.BorderThickness &&
            BorderColour.Equals(other.BorderColour) &&
            BlendRange == other.BlendRange &&
            AlphaExponent == other.AlphaExponent &&
            EdgeOffset == other.EdgeOffset &&
            Hollow == other.Hollow &&
            HollowCornerRadius == other.HollowCornerRadius;
    }
}<|MERGE_RESOLUTION|>--- conflicted
+++ resolved
@@ -135,11 +135,8 @@
                 AlphaExponent = 1,
             }, true);
 
-<<<<<<< HEAD
             PushDepthInfo(new DepthInfo(false));
-=======
             Clear(ClearInfo.Default);
->>>>>>> 66cdf849
         }
 
         private static ClearInfo currentClearInfo;
