// Copyright (c) ppy Pty Ltd <contact@ppy.sh>. Licensed under the MIT Licence.
// See the LICENCE file in the repository root for full licence text.

using System;
using System.Linq;
using osu.Framework.Extensions.EnumExtensions;
using osu.Framework.Graphics.OpenGL.Buffers;
using osu.Framework.Graphics.OpenGL.Textures;
using osu.Framework.Graphics.OpenGL.Batches;
using osu.Framework.Graphics.OpenGL.Shaders;
using osu.Framework.Graphics.Primitives;
using osu.Framework.Graphics.Rendering;
using osu.Framework.Graphics.Shaders;
using osu.Framework.Graphics.Textures;
using osu.Framework.Logging;
using osu.Framework.Platform;
using osu.Framework.Statistics;
using osuTK;
using osuTK.Graphics.ES30;
using osuTK.Graphics;

namespace osu.Framework.Graphics.OpenGL
{
    internal class GLRenderer : Renderer
    {
        private IOpenGLGraphicsSurface openGLSurface = null!;

        protected internal override bool VerticalSync
        {
            get => openGLSurface.VerticalSync;
            set => openGLSurface.VerticalSync = value;
        }

        /// <summary>
        /// The maximum allowed render buffer size.
        /// </summary>
        public int MaxRenderBufferSize { get; private set; } = 4096; // default value is to allow roughly normal flow in cases we don't have a GL context, like headless CI.

        /// <summary>
        /// Whether the current platform is embedded.
        /// </summary>
        public bool IsEmbedded { get; private set; }

        protected virtual int BackbufferFramebuffer => 0;

        private readonly int[] lastBoundBuffers = new int[2];

        private bool? lastBlendingEnabledState;

        protected override void Initialise(IGraphicsSurface graphicsSurface)
        {
            if (graphicsSurface.Type != GraphicsSurfaceType.OpenGL)
                throw new InvalidOperationException($"{nameof(GLRenderer)} only supports OpenGL graphics surfaces.");

            openGLSurface = (IOpenGLGraphicsSurface)graphicsSurface;
            openGLSurface.MakeCurrent(openGLSurface.WindowContext);

            string version = GL.GetString(StringName.Version);
            IsEmbedded = version.Contains("OpenGL ES"); // As defined by https://www.khronos.org/registry/OpenGL-Refpages/es2.0/xhtml/glGetString.xml

            MaxTextureSize = GL.GetInteger(GetPName.MaxTextureSize);
            MaxRenderBufferSize = GL.GetInteger(GetPName.MaxRenderbufferSize);

            GL.Disable(EnableCap.StencilTest);
            GL.Enable(EnableCap.Blend);

            Logger.Log($@"GL Initialized
                        GL Version:                 {GL.GetString(StringName.Version)}
                        GL Renderer:                {GL.GetString(StringName.Renderer)}
                        GL Shader Language version: {GL.GetString(StringName.ShadingLanguageVersion)}
                        GL Vendor:                  {GL.GetString(StringName.Vendor)}
                        GL Extensions:              {GL.GetString(StringName.Extensions)}");

            openGLSurface.ClearCurrent();
        }

        protected internal override void BeginFrame(Vector2 windowSize)
        {
            lastBlendingEnabledState = null;
            lastBoundBuffers.AsSpan().Clear();

            GL.UseProgram(0);

            base.BeginFrame(windowSize);
        }

        protected internal override void MakeCurrent() => openGLSurface.MakeCurrent(openGLSurface.WindowContext);
        protected internal override void ClearCurrent() => openGLSurface.ClearCurrent();
        protected internal override void SwapBuffers() => openGLSurface.SwapBuffers();
        protected internal override void WaitUntilIdle() => GL.Finish();

        public bool BindBuffer(BufferTarget target, int buffer)
        {
            int bufferIndex = target - BufferTarget.ArrayBuffer;
            if (lastBoundBuffers[bufferIndex] == buffer)
                return false;

            lastBoundBuffers[bufferIndex] = buffer;
            GL.BindBuffer(target, buffer);

            FrameStatistics.Increment(StatisticsCounterType.VBufBinds);
            return true;
        }

        protected override void SetShaderImplementation(IShader shader) => GL.UseProgram((GLShader)shader);

        protected override void SetUniformImplementation<T>(IUniformWithValue<T> uniform)
        {
            switch (uniform)
            {
                case IUniformWithValue<bool> b:
                    GL.Uniform1(uniform.Location, b.GetValue() ? 1 : 0);
                    break;

                case IUniformWithValue<int> i:
                    GL.Uniform1(uniform.Location, i.GetValue());
                    break;

                case IUniformWithValue<float> f:
                    GL.Uniform1(uniform.Location, f.GetValue());
                    break;

                case IUniformWithValue<Vector2> v2:
                    GL.Uniform2(uniform.Location, ref v2.GetValueByRef());
                    break;

                case IUniformWithValue<Vector3> v3:
                    GL.Uniform3(uniform.Location, ref v3.GetValueByRef());
                    break;

                case IUniformWithValue<Vector4> v4:
                    GL.Uniform4(uniform.Location, ref v4.GetValueByRef());
                    break;

                case IUniformWithValue<Matrix2> m2:
                    GL.UniformMatrix2(uniform.Location, false, ref m2.GetValueByRef());
                    break;

                case IUniformWithValue<Matrix3> m3:
                    GL.UniformMatrix3(uniform.Location, false, ref m3.GetValueByRef());
                    break;

                case IUniformWithValue<Matrix4> m4:
                    GL.UniformMatrix4(uniform.Location, false, ref m4.GetValueByRef());
                    break;
            }
        }

        protected override bool SetTextureImplementation(INativeTexture? texture, int unit)
        {
            if (texture == null)
            {
                GL.ActiveTexture(TextureUnit.Texture0 + unit);
                GL.BindTexture(TextureTarget.Texture2D, 0);
                return true;
            }

            switch (texture)
            {
                case GLVideoTexture glVideo:
                    if (glVideo.TextureIds == null)
                        return false;

                    for (int i = 0; i < glVideo.TextureIds.Length; i++)
                    {
                        GL.ActiveTexture(TextureUnit.Texture0 + unit + i);
                        GL.BindTexture(TextureTarget.Texture2D, glVideo.TextureIds[i]);
                    }

                    break;

                case GLTexture glTexture:
                    if (glTexture.TextureId <= 0)
                        return false;

                    GL.ActiveTexture(TextureUnit.Texture0 + unit);
                    GL.BindTexture(TextureTarget.Texture2D, glTexture.TextureId);
                    break;
            }

            return true;
        }

        protected override void SetFrameBufferImplementation(IFrameBuffer? frameBuffer) =>
            GL.BindFramebuffer(FramebufferTarget.Framebuffer, ((GLFrameBuffer?)frameBuffer)?.FrameBuffer ?? BackbufferFramebuffer);

        /// <summary>
        /// Deletes a frame buffer.
        /// </summary>
        /// <param name="frameBuffer">The frame buffer to delete.</param>
        public void DeleteFrameBuffer(IFrameBuffer frameBuffer)
        {
            while (FrameBuffer == frameBuffer)
                UnbindFrameBuffer(frameBuffer);

            ScheduleDisposal(GL.DeleteFramebuffer, ((GLFrameBuffer)frameBuffer).FrameBuffer);
        }

        protected override void ClearImplementation(ClearInfo clearInfo)
        {
            if (clearInfo.Colour != CurrentClearInfo.Colour)
                GL.ClearColor(clearInfo.Colour);

            if (clearInfo.Depth != CurrentClearInfo.Depth)
            {
                if (IsEmbedded)
                {
                    // GL ES only supports glClearDepthf
                    // See: https://www.khronos.org/registry/OpenGL-Refpages/es3.0/html/glClearDepthf.xhtml
                    GL.ClearDepth((float)clearInfo.Depth);
                }
                else
                {
                    // Older desktop platforms don't support glClearDepthf, so standard GL's double version is used instead
                    // See: https://www.khronos.org/registry/OpenGL-Refpages/gl4/html/glClearDepth.xhtml
                    osuTK.Graphics.OpenGL.GL.ClearDepth(clearInfo.Depth);
                }
            }

            if (clearInfo.Stencil != CurrentClearInfo.Stencil)
                GL.ClearStencil(clearInfo.Stencil);

            GL.Clear(ClearBufferMask.ColorBufferBit | ClearBufferMask.DepthBufferBit | ClearBufferMask.StencilBufferBit);
        }

        protected override void SetScissorStateImplementation(bool enabled)
        {
            if (enabled)
                GL.Enable(EnableCap.ScissorTest);
            else
                GL.Disable(EnableCap.ScissorTest);
        }

        protected override void SetBlendImplementation(BlendingParameters blendingParameters)
        {
            if (blendingParameters.IsDisabled)
            {
                if (!lastBlendingEnabledState.HasValue || lastBlendingEnabledState.Value)
                    GL.Disable(EnableCap.Blend);

                lastBlendingEnabledState = false;
            }
            else
            {
                if (!lastBlendingEnabledState.HasValue || !lastBlendingEnabledState.Value)
                    GL.Enable(EnableCap.Blend);

                lastBlendingEnabledState = true;

                GL.BlendEquationSeparate(blendingParameters.RGBEquationMode, blendingParameters.AlphaEquationMode);
                GL.BlendFuncSeparate(blendingParameters.SourceBlendingFactor, blendingParameters.DestinationBlendingFactor,
                    blendingParameters.SourceAlphaBlendingFactor, blendingParameters.DestinationAlphaBlendingFactor);
            }
        }

        protected override void SetBlendMaskImplementation(BlendingMask blendingMask)
        {
            GL.ColorMask(blendingMask.HasFlagFast(BlendingMask.Red),
                blendingMask.HasFlagFast(BlendingMask.Green),
                blendingMask.HasFlagFast(BlendingMask.Blue),
                blendingMask.HasFlagFast(BlendingMask.Alpha));
        }

        protected override void SetViewportImplementation(RectangleI viewport) => GL.Viewport(viewport.Left, viewport.Top, viewport.Width, viewport.Height);

        protected override void SetScissorImplementation(RectangleI scissor) => GL.Scissor(scissor.X, Viewport.Height - scissor.Bottom, scissor.Width, scissor.Height);

        protected override void SetDepthInfoImplementation(DepthInfo depthInfo)
        {
            if (depthInfo.DepthTest)
            {
                GL.Enable(EnableCap.DepthTest);
                GL.DepthFunc(GLUtils.ToDepthFunction(depthInfo.Function));
            }
            else
                GL.Disable(EnableCap.DepthTest);

            GL.DepthMask(depthInfo.WriteDepth);
        }

        protected override void SetStencilInfoImplementation(StencilInfo stencilInfo)
        {
            if (stencilInfo.StencilTest)
            {
                GL.Enable(EnableCap.StencilTest);
                GL.StencilFunc(GLUtils.ToStencilFunction(stencilInfo.TestFunction), stencilInfo.TestValue, stencilInfo.Mask);
                GL.StencilOp(
                    GLUtils.ToStencilOperation(stencilInfo.StencilTestFailOperation),
                    GLUtils.ToStencilOperation(stencilInfo.DepthTestFailOperation),
                    GLUtils.ToStencilOperation(stencilInfo.TestPassedOperation));
            }
            else
                GL.Disable(EnableCap.StencilTest);
        }

        protected override IShaderPart CreateShaderPart(ShaderManager manager, string name, byte[]? rawData, ShaderPartType partType)
        {
            ShaderType glType;

            switch (partType)
            {
                case ShaderPartType.Fragment:
                    glType = ShaderType.FragmentShader;
                    break;

                case ShaderPartType.Vertex:
                    glType = ShaderType.VertexShader;
                    break;

                default:
                    throw new ArgumentException($"Unsupported shader part type: {partType}", nameof(partType));
            }

            return new GLShaderPart(this, name, rawData, glType, manager);
        }

        protected override IShader CreateShader(string name, params IShaderPart[] parts) => new GLShader(this, name, parts.Cast<GLShaderPart>().ToArray());

        private IShader? mipmapShader;

        public IShader GetMipmapShader()
        {
            if (mipmapShader != null)
                return mipmapShader;

            const string vertex_shader_source = @"
                attribute vec2 pos;
                varying vec2 uv;
                void main() {
                    uv = pos;
                    gl_Position = vec4(2.0 * pos - vec2(1.0), 0.0, 1.0);
                }";

            const string fragment_shader_source = @"
                varying vec2 uv;
                uniform sampler2D tex;

                float toSRGB(float color)
                {
                    return color < 0.0031308 ? (12.92 * color) : (1.055 * pow(color, 1.0 / 2.4) - 0.055);
                }

                vec4 toSRGB(vec4 colour)
                {
                #ifdef GL_ES
                    return colour;
                #else
                    return vec4(toSRGB(colour.r), toSRGB(colour.g), toSRGB(colour.b), colour.a);
                #endif
                }

                void main() {
                    vec2 tex_coords = uv;
                    gl_FragColor = toSRGB(texture2D(tex, tex_coords, 0.0));
                }";

            mipmapShader = new GLShader(this, "mipmap", new[]
            {
                new GLShaderPart(this, "mipmap.vs", vertex_shader_source, ShaderType.VertexShader),
                new GLShaderPart(this, "mipmap.fs", fragment_shader_source, ShaderType.FragmentShader),
            });
            return mipmapShader;
        }

        public override IFrameBuffer CreateFrameBuffer(RenderBufferFormat[]? renderBufferFormats = null, TextureFilteringMode filteringMode = TextureFilteringMode.Linear)
        {
            All glFilteringMode;
            RenderbufferInternalFormat[]? glFormats = null;

            switch (filteringMode)
            {
                case TextureFilteringMode.Linear:
                    glFilteringMode = All.Linear;
                    break;

                case TextureFilteringMode.Nearest:
                    glFilteringMode = All.Nearest;
                    break;

                default:
                    throw new ArgumentException($"Unsupported filtering mode: {filteringMode}", nameof(filteringMode));
            }

            if (renderBufferFormats != null)
            {
                glFormats = new RenderbufferInternalFormat[renderBufferFormats.Length];

                for (int i = 0; i < renderBufferFormats.Length; i++)
                {
                    switch (renderBufferFormats[i])
                    {
                        case RenderBufferFormat.D16:
                            glFormats[i] = RenderbufferInternalFormat.DepthComponent16;
                            break;

                        case RenderBufferFormat.D32:
                            glFormats[i] = RenderbufferInternalFormat.DepthComponent32f;
                            break;

                        case RenderBufferFormat.D24S8:
                            glFormats[i] = RenderbufferInternalFormat.Depth24Stencil8;
                            break;

                        case RenderBufferFormat.D32S8:
                            glFormats[i] = RenderbufferInternalFormat.Depth32fStencil8;
                            break;

                        default:
                            throw new ArgumentException($"Unsupported render buffer format: {renderBufferFormats[i]}", nameof(renderBufferFormats));
                    }
                }
            }

            return new GLFrameBuffer(this, glFormats, glFilteringMode);
        }

        protected override INativeTexture CreateNativeTexture(int width, int height, bool manualMipmaps = false, TextureFilteringMode filteringMode = TextureFilteringMode.Linear,
<<<<<<< HEAD
                                                              Color4 initialisationColour = default)
=======
                                                              Rgba32 initialisationColour = default)
>>>>>>> 3aee3950
        {
            All glFilteringMode;

            switch (filteringMode)
            {
                case TextureFilteringMode.Linear:
                    glFilteringMode = All.Linear;
                    break;

                case TextureFilteringMode.Nearest:
                    glFilteringMode = All.Nearest;
                    break;

                default:
                    throw new ArgumentException($"Unsupported filtering mode: {filteringMode}", nameof(filteringMode));
            }

            return new GLTexture(this, width, height, manualMipmaps, glFilteringMode, initialisationColour);
        }

        protected override INativeTexture CreateNativeVideoTexture(int width, int height) => new GLVideoTexture(this, width, height);

        protected override IVertexBatch<TVertex> CreateLinearBatch<TVertex>(int size, int maxBuffers, PrimitiveTopology topology)
            => new GLLinearBatch<TVertex>(this, size, maxBuffers, GLUtils.ToPrimitiveType(topology));

        protected override IVertexBatch<TVertex> CreateQuadBatch<TVertex>(int size, int maxBuffers) => new GLQuadBatch<TVertex>(this, size, maxBuffers);
    }
}<|MERGE_RESOLUTION|>--- conflicted
+++ resolved
@@ -415,11 +415,7 @@
         }
 
         protected override INativeTexture CreateNativeTexture(int width, int height, bool manualMipmaps = false, TextureFilteringMode filteringMode = TextureFilteringMode.Linear,
-<<<<<<< HEAD
                                                               Color4 initialisationColour = default)
-=======
-                                                              Rgba32 initialisationColour = default)
->>>>>>> 3aee3950
         {
             All glFilteringMode;
 
