--- conflicted
+++ resolved
@@ -263,7 +263,6 @@
 
             Menu.RelativeSizeAxes = Axes.X;
             Menu.PreselectionConfirmed += preselectionConfirmed;
-<<<<<<< HEAD
             Menu.FilterCompleted += filterCompleted;
 
             Menu.StateChanged += state =>
@@ -272,10 +271,7 @@
                 Header.UpdateSearchBarFocus(state);
             };
 
-            Current.ValueChanged += val => Scheduler.AddOnce(selectionChanged, val);
-=======
             Current.ValueChanged += val => Scheduler.AddOnce(updateItemSelection, val.NewValue);
->>>>>>> 67e11cc0
             Current.DisabledChanged += disabled =>
             {
                 Header.Enabled.Value = !disabled;
@@ -348,7 +344,6 @@
             Header.Label = SelectedItem?.Text.Value ?? default;
         }
 
-<<<<<<< HEAD
         protected override bool OnKeyDown(KeyDownEvent e)
         {
             if (e.Key == Key.Escape)
@@ -357,10 +352,7 @@
             return false;
         }
 
-        private void selectionChanged(ValueChangedEvent<T> args)
-=======
         private void collectionChanged(object sender, NotifyCollectionChangedEventArgs e)
->>>>>>> 67e11cc0
         {
             switch (e.Action)
             {
