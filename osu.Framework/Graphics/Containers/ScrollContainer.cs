﻿// Copyright (c) ppy Pty Ltd <contact@ppy.sh>. Licensed under the MIT Licence.
// See the LICENCE file in the repository root for full licence text.

using System;
using System.Diagnostics;
using osu.Framework.Caching;
using osu.Framework.Input;
using osu.Framework.Input.Bindings;
using osu.Framework.Input.Events;
using osu.Framework.Utils;
using osuTK;
using osuTK.Input;

namespace osu.Framework.Graphics.Containers
{
    public abstract class ScrollContainer<T> : Container<T>, DelayedLoadWrapper.IOnScreenOptimisingContainer, IKeyBindingHandler<PlatformAction>
        where T : Drawable
    {
        /// <summary>
        /// Determines whether the scroll dragger appears on the left side. If not, then it always appears on the right side.
        /// </summary>
        public Anchor ScrollbarAnchor
        {
            get => Scrollbar.Anchor;
            set
            {
                Scrollbar.Anchor = value;
                Scrollbar.Origin = value;
                updatePadding();
            }
        }

        private bool scrollbarVisible = true;

        /// <summary>
        /// Whether the scrollbar is visible.
        /// </summary>
        public bool ScrollbarVisible
        {
            get => scrollbarVisible;
            set
            {
                scrollbarVisible = value;
                scrollbarCache.Invalidate();
            }
        }

        protected readonly ScrollbarContainer Scrollbar;

        private bool scrollbarOverlapsContent = true;

        /// <summary>
        /// Whether the scrollbar overlaps the content or resides in its own padded space.
        /// </summary>
        public bool ScrollbarOverlapsContent
        {
            get => scrollbarOverlapsContent;
            set
            {
                scrollbarOverlapsContent = value;
                updatePadding();
            }
        }

        /// <summary>
        /// Size of available content (i.e. everything that can be scrolled to) in the scroll direction.
        /// </summary>
        public float AvailableContent => ScrollContent.DrawSize[ScrollDim];

        /// <summary>
        /// Size of the viewport in the scroll direction.
        /// </summary>
        public float DisplayableContent => ChildSize[ScrollDim];

        /// <summary>
        /// Controls the distance scrolled per unit of mouse scroll.
        /// </summary>
        public float ScrollDistance = 80;

        /// <summary>
        /// This limits how far out of clamping bounds we allow the target position to be at most.
        /// Effectively, larger values result in bouncier behavior as the scroll boundaries are approached
        /// with high velocity.
        /// </summary>
        public float ClampExtension = 500;

        /// <summary>
        /// This corresponds to the clamping force. A larger value means more aggressive clamping. Default is 0.012.
        /// </summary>
        private const double distance_decay_clamping = 0.012;

        /// <summary>
        /// Controls the rate with which the target position is approached after ending a drag. Default is 0.0035.
        /// </summary>
        public double DistanceDecayDrag = 0.0035;

        /// <summary>
        /// Controls the rate with which the target position is approached after scrolling. Default is 0.01
        /// </summary>
        public double DistanceDecayScroll = 0.01;

        /// <summary>
        /// Controls the rate with which the target position is approached after jumping to a specific location. Default is 0.01.
        /// </summary>
        public double DistanceDecayJump = 0.01;

        /// <summary>
        /// Controls the rate with which the target position is approached. It is automatically set after
        /// dragging or scrolling.
        /// </summary>
        private double distanceDecay;

        /// <summary>
        /// The current scroll position.
        /// </summary>
        public float Current { get; private set; }

        /// <summary>
        /// The target scroll position which is exponentially approached by current via a rate of distanceDecay.
        /// </summary>
        protected float Target { get; private set; }

        /// <summary>
        /// The maximum distance that can be scrolled in the scroll direction.
        /// </summary>
        public float ScrollableExtent => Math.Max(AvailableContent - DisplayableContent, 0);

        /// <summary>
        /// The maximum distance that the scrollbar can move in the scroll direction.
        /// </summary>
<<<<<<< HEAD
        public float ScrollbarMovementExtent => Math.Max(DrawSize[ScrollDim] - Scrollbar.DrawSize[ScrollDim] - Padding.Total[ScrollDim], 0);
=======
        public float ScrollbarMovementExtent => Math.Max(DisplayableContent - Scrollbar.DrawSize[ScrollDim], 0);
>>>>>>> 18b8ddb0

        /// <summary>
        /// Clamp a value to the available scroll range.
        /// </summary>
        /// <param name="position">The value to clamp.</param>
        /// <param name="extension">An extension value beyond the normal extent.</param>
        protected float Clamp(float position, float extension = 0) => Math.Max(Math.Min(position, ScrollableExtent + extension), -extension);

        protected override Container<T> Content => ScrollContent;

        /// <summary>
        /// Whether we are currently scrolled as far as possible into the scroll direction.
        /// </summary>
        /// <param name="lenience">How close to the extent we need to be.</param>
        public bool IsScrolledToEnd(float lenience = Precision.FLOAT_EPSILON) => Precision.AlmostBigger(Target, ScrollableExtent, lenience);

        /// <summary>
        /// The container holding all children which are getting scrolled around.
        /// </summary>
        public Container<T> ScrollContent { get; }

        protected virtual bool IsDragging { get; private set; }

        public bool IsHandlingKeyboardScrolling
        {
            get
            {
                if (IsHovered)
                    return true;

                InputManager inputManager = GetContainingInputManager();
                return inputManager != null && ReceivePositionalInputAt(inputManager.CurrentState.Mouse.Position);
            }
        }

        /// <summary>
        /// The direction in which scrolling is supported.
        /// </summary>
        protected readonly Direction ScrollDirection;

        /// <summary>
        /// The direction in which scrolling is supported, converted to an int for array index lookups.
        /// </summary>
        protected int ScrollDim => ScrollDirection == Direction.Horizontal ? 0 : 1;

        /// <summary>
        /// Creates a scroll container.
        /// </summary>
        /// <param name="scrollDirection">The direction in which should be scrolled. Can be vertical or horizontal. Default is vertical.</param>
        protected ScrollContainer(Direction scrollDirection = Direction.Vertical)
        {
            ScrollDirection = scrollDirection;

            Masking = true;

            Axes scrollAxis = scrollDirection == Direction.Horizontal ? Axes.X : Axes.Y;
            AddRangeInternal(new Drawable[]
            {
                ScrollContent = new Container<T>
                {
                    RelativeSizeAxes = Axes.Both & ~scrollAxis,
                    AutoSizeAxes = scrollAxis,
                },
                Scrollbar = CreateScrollbar(scrollDirection)
            });

            Scrollbar.Hide();
            Scrollbar.Dragged = onScrollbarMovement;
            ScrollbarAnchor = scrollDirection == Direction.Vertical ? Anchor.TopRight : Anchor.BottomLeft;
        }

        private float lastUpdateDisplayableContent = -1;
        private float lastAvailableContent = -1;

        private void updateSize()
        {
            // ensure we only update scrollbar when something has changed, to avoid transform helpers resetting their transform every frame.
            // also avoids creating many needless Transforms every update frame.
            if (lastAvailableContent != AvailableContent || lastUpdateDisplayableContent != DisplayableContent)
            {
                lastAvailableContent = AvailableContent;
                lastUpdateDisplayableContent = DisplayableContent;
                scrollbarCache.Invalidate();
            }
        }

        private readonly Cached scrollbarCache = new Cached();

        private void updatePadding()
        {
            if (scrollbarOverlapsContent || AvailableContent <= DisplayableContent)
                ScrollContent.Padding = new MarginPadding();
            else
            {
                if (ScrollDirection == Direction.Vertical)
                {
                    ScrollContent.Padding = ScrollbarAnchor == Anchor.TopLeft
                        ? new MarginPadding { Left = Scrollbar.Width + Scrollbar.Margin.Left }
                        : new MarginPadding { Right = Scrollbar.Width + Scrollbar.Margin.Right };
                }
                else
                {
                    ScrollContent.Padding = ScrollbarAnchor == Anchor.TopLeft
                        ? new MarginPadding { Top = Scrollbar.Height + Scrollbar.Margin.Top }
                        : new MarginPadding { Bottom = Scrollbar.Height + Scrollbar.Margin.Bottom };
                }
            }
        }

        protected override bool OnDragStart(DragStartEvent e)
        {
            if (IsDragging || e.Button != MouseButton.Left || Content.AliveInternalChildren.Count == 0)
                return false;

            lastDragTime = Time.Current;
            averageDragDelta = averageDragTime = 0;

            IsDragging = true;

            dragButtonManager = GetContainingInputManager().GetButtonEventManagerFor(e.Button);

            return true;
        }

        protected override bool OnKeyDown(KeyDownEvent e)
        {
            if (IsHandlingKeyboardScrolling && !IsDragging)
            {
                switch (e.Key)
                {
                    case Key.PageUp:
                        OnUserScroll(Target - DisplayableContent);
                        return true;

                    case Key.PageDown:
                        OnUserScroll(Target + DisplayableContent);
                        return true;
                }
            }

            return base.OnKeyDown(e);
        }

        protected override bool OnMouseDown(MouseDownEvent e)
        {
            if (IsDragging || e.Button != MouseButton.Left) return false;

            // Continue from where we currently are scrolled to.
            Target = Current;

            return true;
        }

        // We keep track of this because input events may happen at different intervals than update frames
        // and we are interested in the time difference between drag _input_ events.
        private double lastDragTime;

        // These keep track of a sliding average (w.r.t. time) of the time between drag events
        // and the delta of drag events. Both of these moving averages are decayed at the same
        // rate and thus the velocity remains constant across time. The overall magnitude
        // of averageDragTime and averageDragDelta simple decreases such that more recent movements
        // have a larger weight.
        private double averageDragTime;
        private double averageDragDelta;

        private MouseButtonEventManager dragButtonManager;

        private bool dragBlocksClick;

        public override bool DragBlocksClick => dragBlocksClick;

        protected override void OnDrag(DragEvent e)
        {
            Trace.Assert(IsDragging, "We should never receive OnDrag if we are not dragging.");

            double currentTime = Time.Current;
            double timeDelta = currentTime - lastDragTime;
            double decay = Math.Pow(0.95, timeDelta);

            averageDragTime = averageDragTime * decay + timeDelta;
            averageDragDelta = averageDragDelta * decay - e.Delta[ScrollDim];

            lastDragTime = currentTime;

            Vector2 childDelta = ToLocalSpace(e.ScreenSpaceMousePosition) - ToLocalSpace(e.ScreenSpaceLastMousePosition);

            float scrollOffset = -childDelta[ScrollDim];
            float clampedScrollOffset = Clamp(Target + scrollOffset) - Clamp(Target);

            Debug.Assert(Precision.AlmostBigger(Math.Abs(scrollOffset), clampedScrollOffset * Math.Sign(scrollOffset)));

            // If we are dragging past the extent of the scrollable area, half the offset
            // such that the user can feel it.
            scrollOffset = clampedScrollOffset + (scrollOffset - clampedScrollOffset) / 2;

            // similar calculation to what is already done in MouseButtonEventManager.HandlePositionChange
            // handles the case where a drag was triggered on an axis we are not interested in.
            // can be removed if/when drag events are split out per axis or contain direction information.
            dragBlocksClick |= Math.Abs(e.MouseDownPosition[ScrollDim] - e.MousePosition[ScrollDim]) > dragButtonManager.ClickDragDistance;

            scrollByOffset(scrollOffset, false);
        }

        protected override void OnDragEnd(DragEndEvent e)
        {
            Trace.Assert(IsDragging, "We should never receive OnDragEnd if we are not dragging.");

            dragBlocksClick = false;
            dragButtonManager = null;
            IsDragging = false;

            if (averageDragTime <= 0.0)
                return;

            double velocity = averageDragDelta / averageDragTime;

            // Detect whether we halted at the end of the drag and in fact should _not_
            // perform a flick event.
            const double velocity_cutoff = 0.1;
            if (Math.Abs(Math.Pow(0.95, Time.Current - lastDragTime) * velocity) < velocity_cutoff)
                velocity = 0;

            // Differentiate f(t) = distance * (1 - exp(-t)) w.r.t. "t" to obtain
            // velocity w.r.t. time. Then rearrange to solve for distance given velocity.
            double distance = velocity / (1 - Math.Exp(-DistanceDecayDrag));

            scrollByOffset((float)distance, true, DistanceDecayDrag);
        }

        protected override bool OnScroll(ScrollEvent e)
        {
            if (Content.AliveInternalChildren.Count == 0)
                return false;

            bool isPrecise = e.IsPrecise;

            Vector2 scrollDelta = e.ScrollDelta;
            float scrollDeltaFloat = scrollDelta.Y;
            if (ScrollDirection == Direction.Horizontal && scrollDelta.X != 0)
                scrollDeltaFloat = scrollDelta.X;

            scrollByOffset((isPrecise ? 10 : ScrollDistance) * -scrollDeltaFloat, true, isPrecise ? 0.05 : DistanceDecayScroll);
            return true;
        }

        private void onScrollbarMovement(float value) => OnUserScroll(Clamp(fromScrollbarPosition(value)), false);

        /// <summary>
        /// Immediately offsets the current and target scroll position.
        /// </summary>
        /// <param name="offset">The scroll offset.</param>
        public void OffsetScrollPosition(float offset)
        {
            Target += offset;
            Current += offset;
        }

        private void scrollByOffset(float value, bool animated, double distanceDecay = float.PositiveInfinity) =>
            OnUserScroll(Target + value, animated, distanceDecay);

        /// <summary>
        /// Scroll to the start of available content.
        /// </summary>
        /// <param name="animated">Whether to animate the movement.</param>
        /// <param name="allowDuringDrag">Whether we should interrupt a user's active drag.</param>
        public void ScrollToStart(bool animated = true, bool allowDuringDrag = false)
        {
            if (!IsDragging || allowDuringDrag)
                scrollTo(0, animated, DistanceDecayJump);
        }

        /// <summary>
        /// Scroll to the end of available content.
        /// </summary>
        /// <param name="animated">Whether to animate the movement.</param>
        /// <param name="allowDuringDrag">Whether we should interrupt a user's active drag.</param>
        public void ScrollToEnd(bool animated = true, bool allowDuringDrag = false)
        {
            if (!IsDragging || allowDuringDrag)
                scrollTo(ScrollableExtent, animated, DistanceDecayJump);
        }

        /// <summary>
        /// Scrolls to a new position relative to the current scroll offset.
        /// </summary>
        /// <param name="offset">The amount by which we should scroll.</param>
        /// <param name="animated">Whether to animate the movement.</param>
        public void ScrollBy(float offset, bool animated = true) => scrollTo(Target + offset, animated);

        /// <summary>
        /// Handle a scroll to an absolute position from a user input.
        /// </summary>
        /// <param name="value">The position to scroll to.</param>
        /// <param name="animated">Whether to animate the movement.</param>
        /// <param name="distanceDecay">Controls the rate with which the target position is approached after jumping to a specific location. Default is <see cref="DistanceDecayJump"/>.</param>
        protected virtual void OnUserScroll(float value, bool animated = true, double? distanceDecay = null) =>
            ScrollTo(value, animated, distanceDecay);

        /// <summary>
        /// Scrolls to an absolute position.
        /// </summary>
        /// <param name="value">The position to scroll to.</param>
        /// <param name="animated">Whether to animate the movement.</param>
        /// <param name="distanceDecay">Controls the rate with which the target position is approached after jumping to a specific location. Default is <see cref="DistanceDecayJump"/>.</param>
        public void ScrollTo(float value, bool animated = true, double? distanceDecay = null) => scrollTo(value, animated, distanceDecay ?? DistanceDecayJump);

        private void scrollTo(float value, bool animated, double distanceDecay = float.PositiveInfinity)
        {
            Target = Clamp(value, ClampExtension);

            if (animated)
                this.distanceDecay = distanceDecay;
            else
                Current = Target;
        }

        /// <summary>
        /// Scrolls a <see cref="Drawable"/> to the top.
        /// </summary>
        /// <param name="d">The <see cref="Drawable"/> to scroll to.</param>
        /// <param name="animated">Whether to animate the movement.</param>
        public void ScrollTo(Drawable d, bool animated = true) => ScrollTo(GetChildPosInContent(d), animated);

        /// <summary>
        /// Scrolls a <see cref="Drawable"/> into view.
        /// </summary>
        /// <param name="d">The <see cref="Drawable"/> to scroll into view.</param>
        /// <param name="animated">Whether to animate the movement.</param>
        public void ScrollIntoView(Drawable d, bool animated = true)
        {
            float childPos0 = GetChildPosInContent(d);
            float childPos1 = GetChildPosInContent(d, d.DrawSize);

            float minPos = Math.Min(childPos0, childPos1);
            float maxPos = Math.Max(childPos0, childPos1);

            if (minPos < Current || (minPos > Current && d.DrawSize[ScrollDim] > DisplayableContent))
                ScrollTo(minPos, animated);
            else if (maxPos > Current + DisplayableContent)
                ScrollTo(maxPos - DisplayableContent, animated);
        }

        /// <summary>
        /// Determines the position of a child in the content.
        /// </summary>
        /// <param name="d">The child to get the position from.</param>
        /// <param name="offset">Positional offset in the child's space.</param>
        /// <returns>The position of the child.</returns>
        public float GetChildPosInContent(Drawable d, Vector2 offset) => d.ToSpaceOfOtherDrawable(offset, ScrollContent)[ScrollDim];

        /// <summary>
        /// Determines the position of a child in the content.
        /// </summary>
        /// <param name="d">The child to get the position from.</param>
        /// <returns>The position of the child.</returns>
        public float GetChildPosInContent(Drawable d) => GetChildPosInContent(d, Vector2.Zero);

        private void updatePosition()
        {
            double localDistanceDecay = distanceDecay;

            // If we are not currently dragging the content, and we have scrolled out of bounds,
            // then we should handle the clamping force. Note, that if the target is _within_
            // acceptable bounds, then we do not need special handling of the clamping force, as
            // we will naturally scroll back into acceptable bounds.
            if (!IsDragging && Current != Clamp(Current) && Target != Clamp(Target, -0.01f))
            {
                // Firstly, we want to limit how far out the target may go to limit overly bouncy
                // behaviour with extreme scroll velocities.
                Target = Clamp(Target, ClampExtension);

                // Secondly, we would like to quickly approach the target while we are out of bounds.
                // This is simulating a "strong" clamping force towards the target.
                if (Current < Target && Target < 0 || Current > Target && Target > ScrollableExtent)
                    localDistanceDecay = distance_decay_clamping * 2;

                // Lastly, we gradually nudge the target towards valid bounds.
                Target = (float)Interpolation.Lerp(Clamp(Target), Target, Math.Exp(-distance_decay_clamping * Time.Elapsed));

                float clampedTarget = Clamp(Target);
                if (Precision.AlmostEquals(clampedTarget, Target))
                    Target = clampedTarget;
            }

            // Exponential interpolation between the target and our current scroll position.
            Current = (float)Interpolation.Lerp(Target, Current, Math.Exp(-localDistanceDecay * Time.Elapsed));

            // This prevents us from entering the de-normalized range of floating point numbers when approaching target closely.
            if (Precision.AlmostEquals(Current, Target))
                Current = Target;
        }

        protected override void UpdateAfterChildren()
        {
            base.UpdateAfterChildren();

            updateSize();
            updatePosition();

            if (!scrollbarCache.IsValid)
            {
                float size = ScrollDirection == Direction.Horizontal ? DrawWidth : DrawHeight;
                if (size > 0)
                    Scrollbar.ResizeTo(Math.Clamp(AvailableContent > 0 ? DisplayableContent / AvailableContent : 0, Math.Min(Scrollbar.MinimumDimSize / size, 1), 1), 200, Easing.OutQuint);
                Scrollbar.FadeTo(ScrollbarVisible && AvailableContent - 1 > DisplayableContent ? 1 : 0, 200);
                updatePadding();

                scrollbarCache.Validate();
            }

            if (ScrollDirection == Direction.Horizontal)
            {
                Scrollbar.X = toScrollbarPosition(Current);
                ScrollContent.X = -Current + ScrollableExtent * ScrollContent.RelativeAnchorPosition.X;
            }
            else
            {
                Scrollbar.Y = toScrollbarPosition(Current);
                ScrollContent.Y = -Current + ScrollableExtent * ScrollContent.RelativeAnchorPosition.Y;
            }
        }

        /// <summary>
        /// Converts a scroll position to a scrollbar position.
        /// </summary>
        /// <param name="scrollPosition">The absolute scroll position (e.g. <see cref="Current"/>).</param>
        /// <returns>The scrollbar position.</returns>
        private float toScrollbarPosition(float scrollPosition)
        {
            if (Precision.AlmostEquals(0, ScrollableExtent))
                return 0;

            return ScrollbarMovementExtent * (scrollPosition / ScrollableExtent);
        }

        /// <summary>
        /// Converts a scrollbar position to a scroll position.
        /// </summary>
        /// <param name="scrollbarPosition">The scrollbar position.</param>
        /// <returns>The absolute scroll position.</returns>
        private float fromScrollbarPosition(float scrollbarPosition)
        {
            if (Precision.AlmostEquals(0, ScrollbarMovementExtent))
                return 0;

            return ScrollableExtent * (scrollbarPosition / ScrollbarMovementExtent);
        }

        /// <summary>
        /// Creates the scrollbar for this <see cref="ScrollContainer{T}"/>.
        /// </summary>
        /// <param name="direction">The scrolling direction.</param>
        protected abstract ScrollbarContainer CreateScrollbar(Direction direction);

        protected internal abstract class ScrollbarContainer : Container
        {
            private float dragOffset;

            internal Action<float> Dragged;

            protected readonly Direction ScrollDirection;

            /// <summary>
            /// The minimum size of this <see cref="ScrollbarContainer"/>. Defaults to the size in the non-scrolling direction.
            /// </summary>
            protected internal virtual float MinimumDimSize => Size[ScrollDirection == Direction.Vertical ? 0 : 1];

            protected ScrollbarContainer(Direction direction)
            {
                ScrollDirection = direction;

                RelativeSizeAxes = direction == Direction.Horizontal ? Axes.X : Axes.Y;
            }

            public abstract void ResizeTo(float val, int duration = 0, Easing easing = Easing.None);

            protected override bool OnClick(ClickEvent e) => true;

            protected override bool OnDragStart(DragStartEvent e)
            {
                if (e.Button != MouseButton.Left) return false;

                dragOffset = e.MousePosition[(int)ScrollDirection] - Position[(int)ScrollDirection];
                return true;
            }

            protected override bool OnMouseDown(MouseDownEvent e)
            {
                if (e.Button != MouseButton.Left) return false;

                dragOffset = Position[(int)ScrollDirection];
                Dragged?.Invoke(dragOffset);
                return true;
            }

            protected override void OnDrag(DragEvent e)
            {
                Dragged?.Invoke(e.MousePosition[(int)ScrollDirection] - dragOffset);
            }
        }

        public bool OnPressed(KeyBindingPressEvent<PlatformAction> e)
        {
            if (!IsHandlingKeyboardScrolling)
                return false;

            switch (e.Action)
            {
                case PlatformAction.MoveBackwardLine:
                    ScrollToStart();
                    return true;

                case PlatformAction.MoveForwardLine:
                    ScrollToEnd();
                    return true;

                default:
                    return false;
            }
        }

        public void OnReleased(KeyBindingReleaseEvent<PlatformAction> e)
        {
        }
    }
}<|MERGE_RESOLUTION|>--- conflicted
+++ resolved
@@ -128,11 +128,7 @@
         /// <summary>
         /// The maximum distance that the scrollbar can move in the scroll direction.
         /// </summary>
-<<<<<<< HEAD
-        public float ScrollbarMovementExtent => Math.Max(DrawSize[ScrollDim] - Scrollbar.DrawSize[ScrollDim] - Padding.Total[ScrollDim], 0);
-=======
         public float ScrollbarMovementExtent => Math.Max(DisplayableContent - Scrollbar.DrawSize[ScrollDim], 0);
->>>>>>> 18b8ddb0
 
         /// <summary>
         /// Clamp a value to the available scroll range.
